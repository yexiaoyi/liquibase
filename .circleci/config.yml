--- conflicted
+++ resolved
@@ -25,9 +25,9 @@
       _JAVA_OPTIONS: "-Xms512m -Xmx1024m -Djdk.net.URLClassPath.disableClassPathURLCheck=true"
     steps:
       - run:
-<<<<<<< HEAD
-          name: Install needed packages
+          name: Install 3rd party software
           command: |
+            # So that we can fetch .deb packages from Microsoft, who only deliver by https:
             sudo apt-get install -y apt-transport-https rpm
 
       #
@@ -41,23 +41,6 @@
       #            sudo apt install ./libssl1.0.0_1.0.1t-1+deb8u7_amd64.deb
       #            rm -f ./libssl1.0.0_1.0.1t-1+deb8u7_amd64.deb
       #            sudo ACCEPT_EULA=Y apt-get install -y rpm postgresql-client mysql-client mssql-tools unixodbc-dev locales-all
-=======
-          name: Install 3rd party software
-          command: |
-            # So that we can fetch .deb packages from Microsoft, who only deliver by https:
-            sudo apt-get install -y apt-transport-https rpm
-#
-#            # Install the Microsoft repository for the MSSQL client tools:
-#            curl https://packages.microsoft.com/keys/microsoft.asc | sudo apt-key add -
-#            curl https://packages.microsoft.com/config/debian/8/prod.list | sudo tee /etc/apt/sources.list.d/msprod.list
-#            sudo apt-get update
-#
-#            # unixodbc-dev and locales-all are needed by mssql-tools, plus a very old libssl (which we need to borrow from Debian 8):
-#            wget "http://security.debian.org/debian-security/pool/updates/main/o/openssl/libssl1.0.0_1.0.1t-1+deb8u7_amd64.deb"
-#            sudo apt install ./libssl1.0.0_1.0.1t-1+deb8u7_amd64.deb
-#            rm -f ./libssl1.0.0_1.0.1t-1+deb8u7_amd64.deb
-#            sudo ACCEPT_EULA=Y apt-get install -y rpm postgresql-client mysql-client mssql-tools unixodbc-dev locales-all
->>>>>>> 3a073b32
       - checkout
       - restore_cache:
           key: liquibase-{{ checksum "pom.xml" }}
@@ -93,7 +76,6 @@
       - run:
           name: Collect test results
           command: |
-<<<<<<< HEAD
             mkdir /home/circleci/circle_artifacts
             export CIRCLE_ARTIFACTS=/home/circleci/circle_artifacts
             cp liquibase-core/target/liquibase*-bin.zip ${CIRCLE_ARTIFACTS}
@@ -108,36 +90,3 @@
       - store_artifacts:
           path: /home/circleci/circle_artifacts
           destination:
-=======
-              mkdir /home/circleci/circle_test_reports
-              export CIRCLE_TEST_REPORTS=/home/circleci/circle_test_reports
-              mkdir -p ${CIRCLE_TEST_REPORTS}/surefire/
-              mkdir -p ${CIRCLE_TEST_REPORTS}/failsafe/
-              find . -type f -regex ".*/target/surefire-reports/.*xml" -exec cp -v {} ${CIRCLE_TEST_REPORTS}/surefire/ \;
-              find . -type f -regex ".*/target/failsafe-reports/.*xml" -exec cp -v {} ${CIRCLE_TEST_REPORTS}/failsafe/ \;
-
-              ##Output any dumpstream files
-              find . -type f -regex ".*\.dumpstream$" -exec cat {} \;
-          when: always
-
-      - store_test_results:
-          path: /home/circleci/circle_test_reports
-      - run:
-          name: Collect build artifacts
-          command: |
-            mkdir /home/circleci/circle_artifacts
-            export CIRCLE_ARTIFACTS=/home/circleci/circle_artifacts
-
-            cp liquibase-core/target/liquibase*-bin.zip ${CIRCLE_ARTIFACTS}
-            cp liquibase-core/target/liquibase*-bin.tar.gz ${CIRCLE_ARTIFACTS}
-            cp liquibase-core/target/liquibase*-SNAPSHOT.jar ${CIRCLE_ARTIFACTS}
-            cp liquibase-rpm/target/rpm/liquibase/RPMS/noarch/liquibase-*.noarch.rpm ${CIRCLE_ARTIFACTS}
-            cp liquibase-debian/target/*.deb ${CIRCLE_ARTIFACTS}
-      - store_artifacts:
-          path: /home/circleci/circle_artifacts
-          destination: artifacts
-      - save_cache:
-          paths:
-            - ~/.m2
-          key: liquibase-{{ checksum "pom.xml" }}
->>>>>>> 3a073b32
