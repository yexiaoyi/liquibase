<<<<<<< HEAD
<?xml version="1.0" encoding="UTF-8"?>
<project xmlns="http://maven.apache.org/POM/4.0.0" xmlns:xsi="http://www.w3.org/2001/XMLSchema-instance" xsi:schemaLocation="http://maven.apache.org/POM/4.0.0 http://maven.apache.org/xsd/maven-4.0.0.xsd">
    <modelVersion>4.0.0</modelVersion>

    <artifactId>liquibase-integration-tests</artifactId>
    <name>Liquibase Integration Tests</name>

    <parent>
        <artifactId>liquibase-parent</artifactId>
        <groupId>com.datical</groupId>
        <version>3.0.1.3-SNAPSHOT</version>
        <relativePath>../pom.xml</relativePath>
    </parent>

    <dependencies>
        <dependency>
            <groupId>junit</groupId>
            <artifactId>junit</artifactId>
        </dependency>
        <dependency>
            <groupId>org.easymock</groupId>
            <artifactId>easymockclassextension</artifactId>
        </dependency>

        <dependency>
            <groupId>ant</groupId>
            <artifactId>ant</artifactId>
        </dependency>
        <dependency>
            <groupId>javax.servlet</groupId>
            <artifactId>servlet-api</artifactId>
        </dependency>
        <dependency>
            <groupId>org.springframework</groupId>
            <artifactId>spring</artifactId>
        </dependency>

        <dependency>
            <groupId>com.datical</groupId>
            <artifactId>liquibase-core</artifactId>
            <version>${project.version}</version>
        </dependency>
        <dependency>
            <groupId>com.datical</groupId>
            <artifactId>liquibase-core</artifactId>
            <version>${project.version}</version>
            <type>test-jar</type>
            <scope>test</scope>
        </dependency>

        <dependency>
            <groupId>org.mockito</groupId>
            <artifactId>mockito-all</artifactId>
            <version>1.9.5</version>
            <scope>test</scope>
        </dependency>

        <dependency>
            <groupId>org.powermock</groupId>
            <artifactId>powermock-module-junit4</artifactId>
            <version>1.5</version>
            <scope>test</scope>
        </dependency>
        <dependency>
            <groupId>org.powermock</groupId>
            <artifactId>powermock-api-mockito</artifactId>
            <version>1.5</version>
            <scope>test</scope>
        </dependency>

        <!--<dependency>-->
        <!--<groupId></groupId>-->
        <!--<artifactId>modify-column</artifactId>-->
        <!--<version>2.0-SNAPSHOT</version>-->
        <!--</dependency>-->
        <!-- sample extensions -->
        <!-- JDBC drivers -->
        <dependency>
            <groupId>org.hsqldb</groupId>
            <artifactId>hsqldb</artifactId>
        </dependency>
        <dependency>
            <groupId>org.apache.derby</groupId>
            <artifactId>derby</artifactId>
        </dependency>
        <dependency>
            <groupId>org.apache.maven.shared</groupId>
            <artifactId>maven-verifier</artifactId>
        </dependency>
        <dependency>
            <groupId>org.yaml</groupId>
            <artifactId>snakeyaml</artifactId>
        </dependency>

    </dependencies>
    <profiles>
        <profile>
            <id>oracle</id>
            <dependencies>
                <dependency>
                    <groupId>oracle</groupId>
                    <artifactId>oracle-ojdbc14</artifactId>
                    <version>10.2.0.5</version>
                    <scope>test</scope>
                </dependency>
            </dependencies>
        </profile>
        <profile>
            <id>buildServer</id>
            <activation>
                <property>
                    <name>env.liquibase.buildserver</name>
                    <value>true</value>
                </property>
            </activation>
            <!--<properties>-->
            <!--<liquibase.excludedTests>**/MavenIntegrationTest.java</liquibase.excludedTests>-->
            <!--</properties>-->
        </profile>
    </profiles>
    <build>
        <plugins>
            <plugin>
                <artifactId>maven-surefire-plugin</artifactId>
                <configuration>
                    <systemProperties>
                        <property>
                            <name>liquibase.defaultlogger.level</name>
                            <value>debug</value>
                        </property>
                    </systemProperties>
                    <excludes>
                        <exclude>**/*.java</exclude>
                    </excludes>
                </configuration>
            </plugin>

            <plugin>
                <artifactId>maven-jar-plugin</artifactId>
                <executions>
                    <execution>
                        <goals>
                            <goal>test-jar</goal>
                        </goals>
                    </execution>
                </executions>
            </plugin>
            <plugin>
                <artifactId>maven-deploy-plugin</artifactId>
                <configuration>
                    <skip>true</skip>
                </configuration>
            </plugin>
        </plugins>

        <testResources>
            <testResource>
                <directory>src/test/resources</directory>
                <filtering>false</filtering>
            </testResource>
            <testResource>
                <directory>src/test/filtered-resources</directory>
                <filtering>true</filtering>
            </testResource>
        </testResources>
    </build>


</project>
=======
<?xml version="1.0" encoding="UTF-8"?>
<project xmlns="http://maven.apache.org/POM/4.0.0" xmlns:xsi="http://www.w3.org/2001/XMLSchema-instance" xsi:schemaLocation="http://maven.apache.org/POM/4.0.0 http://maven.apache.org/xsd/maven-4.0.0.xsd">
    <modelVersion>4.0.0</modelVersion>

    <artifactId>liquibase-integration-tests</artifactId>
    <name>Liquibase Integration Tests</name>

    <parent>
        <artifactId>liquibase-parent</artifactId>
        <groupId>org.liquibase</groupId>
        <version>3.0.3-SNAPSHOT</version>
        <relativePath>../pom.xml</relativePath>
    </parent>

    <dependencies>
        <dependency>
            <groupId>junit</groupId>
            <artifactId>junit</artifactId>
        </dependency>
        <dependency>
            <groupId>org.easymock</groupId>
            <artifactId>easymockclassextension</artifactId>
        </dependency>

        <dependency>
            <groupId>ant</groupId>
            <artifactId>ant</artifactId>
        </dependency>
        <dependency>
            <groupId>javax.servlet</groupId>
            <artifactId>servlet-api</artifactId>
        </dependency>
        <dependency>
            <groupId>org.springframework</groupId>
            <artifactId>spring</artifactId>
        </dependency>

        <dependency>
            <groupId>org.liquibase</groupId>
            <artifactId>liquibase-core</artifactId>
            <version>${project.version}</version>
        </dependency>
        <dependency>
            <groupId>org.liquibase</groupId>
            <artifactId>liquibase-core</artifactId>
            <version>${project.version}</version>
            <type>test-jar</type>
            <scope>test</scope>
        </dependency>

        <dependency>
            <groupId>org.mockito</groupId>
            <artifactId>mockito-all</artifactId>
            <version>1.9.5</version>
            <scope>test</scope>
        </dependency>

        <dependency>
            <groupId>org.powermock</groupId>
            <artifactId>powermock-module-junit4</artifactId>
            <version>1.5</version>
            <scope>test</scope>
        </dependency>
        <dependency>
            <groupId>org.powermock</groupId>
            <artifactId>powermock-api-mockito</artifactId>
            <version>1.5</version>
            <scope>test</scope>
        </dependency>

        <!--<dependency>-->
        <!--<groupId>org.liquibase.ext</groupId>-->
        <!--<artifactId>modify-column</artifactId>-->
        <!--<version>2.0-SNAPSHOT</version>-->
        <!--</dependency>-->
        <!-- sample extensions -->
        <!-- JDBC drivers -->
        <dependency>
            <groupId>org.hsqldb</groupId>
            <artifactId>hsqldb</artifactId>
        </dependency>
        <dependency>
            <groupId>org.apache.derby</groupId>
            <artifactId>derby</artifactId>
        </dependency>
        <dependency>
            <groupId>org.apache.maven.shared</groupId>
            <artifactId>maven-verifier</artifactId>
        </dependency>
        <dependency>
            <groupId>org.yaml</groupId>
            <artifactId>snakeyaml</artifactId>
        </dependency>

    </dependencies>
    <profiles>
        <profile>
            <id>oracle</id>
            <dependencies>
                <dependency>
                    <groupId>oracle</groupId>
                    <artifactId>oracle-ojdbc14</artifactId>
                    <version>10.2.0.5</version>
                    <scope>test</scope>
                </dependency>
            </dependencies>
        </profile>
        <profile>
            <id>buildServer</id>
            <activation>
                <property>
                    <name>env.liquibase.buildserver</name>
                    <value>true</value>
                </property>
            </activation>
            <!--<properties>-->
            <!--<liquibase.excludedTests>**/MavenIntegrationTest.java</liquibase.excludedTests>-->
            <!--</properties>-->
        </profile>
    </profiles>
    <build>
        <plugins>
            <plugin>
                <artifactId>maven-surefire-plugin</artifactId>
                <configuration>
                    <systemProperties>
                        <property>
                            <name>liquibase.defaultlogger.level</name>
                            <value>debug</value>
                        </property>
                    </systemProperties>
                    <excludes>
                        <exclude>**/*.java</exclude>
                    </excludes>
                </configuration>
            </plugin>

            <plugin>
                <artifactId>maven-jar-plugin</artifactId>
                <executions>
                    <execution>
                        <goals>
                            <goal>test-jar</goal>
                        </goals>
                    </execution>
                </executions>
            </plugin>
            <plugin>
                <artifactId>maven-deploy-plugin</artifactId>
                <configuration>
                    <skip>true</skip>
                </configuration>
            </plugin>
        </plugins>

        <testResources>
            <testResource>
                <directory>src/test/resources</directory>
                <filtering>false</filtering>
            </testResource>
            <testResource>
                <directory>src/test/filtered-resources</directory>
                <filtering>true</filtering>
            </testResource>
        </testResources>
    </build>


</project>
>>>>>>> a7555c07
<|MERGE_RESOLUTION|>--- conflicted
+++ resolved
@@ -1,4 +1,3 @@
-<<<<<<< HEAD
 <?xml version="1.0" encoding="UTF-8"?>
 <project xmlns="http://maven.apache.org/POM/4.0.0" xmlns:xsi="http://www.w3.org/2001/XMLSchema-instance" xsi:schemaLocation="http://maven.apache.org/POM/4.0.0 http://maven.apache.org/xsd/maven-4.0.0.xsd">
     <modelVersion>4.0.0</modelVersion>
@@ -9,7 +8,7 @@
     <parent>
         <artifactId>liquibase-parent</artifactId>
         <groupId>com.datical</groupId>
-        <version>3.0.1.3-SNAPSHOT</version>
+        <version>3.0.3.1-SNAPSHOT</version>
         <relativePath>../pom.xml</relativePath>
     </parent>
 
@@ -167,175 +166,4 @@
     </build>
 
 
-</project>
-=======
-<?xml version="1.0" encoding="UTF-8"?>
-<project xmlns="http://maven.apache.org/POM/4.0.0" xmlns:xsi="http://www.w3.org/2001/XMLSchema-instance" xsi:schemaLocation="http://maven.apache.org/POM/4.0.0 http://maven.apache.org/xsd/maven-4.0.0.xsd">
-    <modelVersion>4.0.0</modelVersion>
-
-    <artifactId>liquibase-integration-tests</artifactId>
-    <name>Liquibase Integration Tests</name>
-
-    <parent>
-        <artifactId>liquibase-parent</artifactId>
-        <groupId>org.liquibase</groupId>
-        <version>3.0.3-SNAPSHOT</version>
-        <relativePath>../pom.xml</relativePath>
-    </parent>
-
-    <dependencies>
-        <dependency>
-            <groupId>junit</groupId>
-            <artifactId>junit</artifactId>
-        </dependency>
-        <dependency>
-            <groupId>org.easymock</groupId>
-            <artifactId>easymockclassextension</artifactId>
-        </dependency>
-
-        <dependency>
-            <groupId>ant</groupId>
-            <artifactId>ant</artifactId>
-        </dependency>
-        <dependency>
-            <groupId>javax.servlet</groupId>
-            <artifactId>servlet-api</artifactId>
-        </dependency>
-        <dependency>
-            <groupId>org.springframework</groupId>
-            <artifactId>spring</artifactId>
-        </dependency>
-
-        <dependency>
-            <groupId>org.liquibase</groupId>
-            <artifactId>liquibase-core</artifactId>
-            <version>${project.version}</version>
-        </dependency>
-        <dependency>
-            <groupId>org.liquibase</groupId>
-            <artifactId>liquibase-core</artifactId>
-            <version>${project.version}</version>
-            <type>test-jar</type>
-            <scope>test</scope>
-        </dependency>
-
-        <dependency>
-            <groupId>org.mockito</groupId>
-            <artifactId>mockito-all</artifactId>
-            <version>1.9.5</version>
-            <scope>test</scope>
-        </dependency>
-
-        <dependency>
-            <groupId>org.powermock</groupId>
-            <artifactId>powermock-module-junit4</artifactId>
-            <version>1.5</version>
-            <scope>test</scope>
-        </dependency>
-        <dependency>
-            <groupId>org.powermock</groupId>
-            <artifactId>powermock-api-mockito</artifactId>
-            <version>1.5</version>
-            <scope>test</scope>
-        </dependency>
-
-        <!--<dependency>-->
-        <!--<groupId>org.liquibase.ext</groupId>-->
-        <!--<artifactId>modify-column</artifactId>-->
-        <!--<version>2.0-SNAPSHOT</version>-->
-        <!--</dependency>-->
-        <!-- sample extensions -->
-        <!-- JDBC drivers -->
-        <dependency>
-            <groupId>org.hsqldb</groupId>
-            <artifactId>hsqldb</artifactId>
-        </dependency>
-        <dependency>
-            <groupId>org.apache.derby</groupId>
-            <artifactId>derby</artifactId>
-        </dependency>
-        <dependency>
-            <groupId>org.apache.maven.shared</groupId>
-            <artifactId>maven-verifier</artifactId>
-        </dependency>
-        <dependency>
-            <groupId>org.yaml</groupId>
-            <artifactId>snakeyaml</artifactId>
-        </dependency>
-
-    </dependencies>
-    <profiles>
-        <profile>
-            <id>oracle</id>
-            <dependencies>
-                <dependency>
-                    <groupId>oracle</groupId>
-                    <artifactId>oracle-ojdbc14</artifactId>
-                    <version>10.2.0.5</version>
-                    <scope>test</scope>
-                </dependency>
-            </dependencies>
-        </profile>
-        <profile>
-            <id>buildServer</id>
-            <activation>
-                <property>
-                    <name>env.liquibase.buildserver</name>
-                    <value>true</value>
-                </property>
-            </activation>
-            <!--<properties>-->
-            <!--<liquibase.excludedTests>**/MavenIntegrationTest.java</liquibase.excludedTests>-->
-            <!--</properties>-->
-        </profile>
-    </profiles>
-    <build>
-        <plugins>
-            <plugin>
-                <artifactId>maven-surefire-plugin</artifactId>
-                <configuration>
-                    <systemProperties>
-                        <property>
-                            <name>liquibase.defaultlogger.level</name>
-                            <value>debug</value>
-                        </property>
-                    </systemProperties>
-                    <excludes>
-                        <exclude>**/*.java</exclude>
-                    </excludes>
-                </configuration>
-            </plugin>
-
-            <plugin>
-                <artifactId>maven-jar-plugin</artifactId>
-                <executions>
-                    <execution>
-                        <goals>
-                            <goal>test-jar</goal>
-                        </goals>
-                    </execution>
-                </executions>
-            </plugin>
-            <plugin>
-                <artifactId>maven-deploy-plugin</artifactId>
-                <configuration>
-                    <skip>true</skip>
-                </configuration>
-            </plugin>
-        </plugins>
-
-        <testResources>
-            <testResource>
-                <directory>src/test/resources</directory>
-                <filtering>false</filtering>
-            </testResource>
-            <testResource>
-                <directory>src/test/filtered-resources</directory>
-                <filtering>true</filtering>
-            </testResource>
-        </testResources>
-    </build>
-
-
-</project>
->>>>>>> a7555c07
+</project>