--- conflicted
+++ resolved
@@ -555,11 +555,7 @@
                 <plugin>
                     <groupId>org.apache.felix</groupId>
                     <artifactId>maven-bundle-plugin</artifactId>
-<<<<<<< HEAD
-                    <version>3.3.0</version>
-=======
                     <version>4.1.0</version>
->>>>>>> ae5bc9b7
                 </plugin>
 
                 <plugin>
