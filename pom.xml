--- conflicted
+++ resolved
@@ -9,11 +9,7 @@
     liquibase-parent
   </artifactId>
   <version>
-<<<<<<< HEAD
-    3.3.339
-=======
     3.3.360
->>>>>>> a6774697
   </version>
   <packaging>
     pom
