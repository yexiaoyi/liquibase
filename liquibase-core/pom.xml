--- conflicted
+++ resolved
@@ -19,11 +19,7 @@
       liquibase-parent
     </artifactId>
     <version>
-<<<<<<< HEAD
-      3.3.411
-=======
       3.3.433
->>>>>>> 688ffbd4
     </version>
     <relativePath>
       ../pom.xml
