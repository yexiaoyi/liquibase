package liquibase.dbdoc;

import liquibase.change.Change;
import liquibase.database.Database;
import liquibase.structure.core.Column;
import liquibase.structure.core.ForeignKey;
import liquibase.structure.core.Index;
import liquibase.structure.core.PrimaryKey;
import liquibase.structure.core.Table;

import java.io.File;
import java.io.FileWriter;
import java.io.IOException;
import java.util.ArrayList;
import java.util.Arrays;
import java.util.List;

public class TableWriter extends HTMLWriter {

    public TableWriter(File rootOutputDir, Database database) {
        super(new File(rootOutputDir, "tables"), database);
    }

    @Override
    protected String createTitle(Object object) {
        return "Changes affecting table \""+object.toString() + "\"";
    }

    @Override
    protected void writeCustomHTML(FileWriter fileWriter, Object object, List<Change> changes, Database database) throws IOException {
        final Table table = (Table) object;
        writeTableRemarks(fileWriter, table, database);
        writeColumns(fileWriter, table, database);
        writeTableIndexes(fileWriter, table, database);
        writeTableForeignKeys(fileWriter, table, database);
    }

    private void writeColumns(FileWriter fileWriter, Table table, Database database) throws IOException {
        List<List<String>> cells = new ArrayList<List<String>>();

        for (Column column : table.getColumns()) {
<<<<<<< HEAD
            String remarks = column.remarks;
            cells.add(Arrays.asList(column.type.toString(),
                    "<A HREF=\"../columns/" + table.getSimpleName().toLowerCase() + "." + column.getSimpleName().toLowerCase() + ".html" + "\">" + column.getName() + "</A>",
=======
            String remarks = column.getRemarks();
            cells.add(Arrays.asList(column.getType().toString(),
                    column.isNullable() ? "NULL" : "NOT NULL",
                    "<A HREF=\"../columns/" + table.getName().toLowerCase() + "." + column.getName().toLowerCase() + ".html" + "\">" + column.getName() + "</A>",
>>>>>>> 826425aa
                    remarks != null ? remarks : ""));
            //todo: add foreign key info to columns?
        }


        writeTable("Current Columns", cells, fileWriter);
    }
    
    private void writeTableRemarks(FileWriter fileWriter, Table table, Database database) throws IOException {
        final String tableRemarks = table.getRemarks();
        if (tableRemarks != null && tableRemarks.length() > 0) {
        	final List<List<String>> cells = new ArrayList<List<String>>();
        	cells.add(Arrays.asList(tableRemarks));
        	writeTable("Table Description", cells, fileWriter);
        }
    }
    
    private void writeTableIndexes(FileWriter fileWriter, Table table, Database database) throws IOException {
        final List<List<String>> cells = new ArrayList<List<String>>();
        final PrimaryKey primaryKey = table.getPrimaryKey();
        if (!table.getIndexes().isEmpty()) {
            for (Index index : table.getIndexes()) {
                cells.add(Arrays.asList((primaryKey != null && primaryKey.getBackingIndex() == index ? "Primary Key " : index.isUnique() ? "Unique " : "Non-Unique ") +
                        (index.getClustered() == null ? "" : (index.getClustered() ? "Clustered" : "Non-Clustered")),
                        index.getName(),
                        index.getColumnNames().replace(index.getTable().getName() + ".","")));
            }
        writeTable("Current Table Indexes", cells, fileWriter);
        }
    }
    
    private void writeTableForeignKeys(FileWriter fileWriter, Table table, Database database) throws IOException {
        final List<List<String>> cells = new ArrayList<List<String>>();
        if(!table.getOutgoingForeignKeys().isEmpty())
        {
            for (ForeignKey outgoingForeignKey : table.getOutgoingForeignKeys()) {
                cells.add(Arrays.asList(outgoingForeignKey.getName(),
                        outgoingForeignKey.getForeignKeyColumns().toString().replace(table.getName() + ".", "").replaceAll("[\\[\\]]", ""),
                        outgoingForeignKey.getPrimaryKeyTable().toString(),
                        outgoingForeignKey.getPrimaryKeyColumns().toString().replace(outgoingForeignKey.getPrimaryKeyTable().toString() + ".", "").replaceAll("[\\[\\]]", "")));
            }
            writeTable("Current Table Foreign Keys", cells, fileWriter);
        }
    }
}<|MERGE_RESOLUTION|>--- conflicted
+++ resolved
@@ -39,16 +39,10 @@
         List<List<String>> cells = new ArrayList<List<String>>();
 
         for (Column column : table.getColumns()) {
-<<<<<<< HEAD
-            String remarks = column.remarks;
-            cells.add(Arrays.asList(column.type.toString(),
-                    "<A HREF=\"../columns/" + table.getSimpleName().toLowerCase() + "." + column.getSimpleName().toLowerCase() + ".html" + "\">" + column.getName() + "</A>",
-=======
             String remarks = column.getRemarks();
             cells.add(Arrays.asList(column.getType().toString(),
                     column.isNullable() ? "NULL" : "NOT NULL",
                     "<A HREF=\"../columns/" + table.getName().toLowerCase() + "." + column.getName().toLowerCase() + ".html" + "\">" + column.getName() + "</A>",
->>>>>>> 826425aa
                     remarks != null ? remarks : ""));
             //todo: add foreign key info to columns?
         }
