package liquibase.snapshot.jvm;

import liquibase.database.Database;
import liquibase.exception.DatabaseException;
import liquibase.exception.UnexpectedLiquibaseException;
import liquibase.executor.ExecutorService;
import liquibase.snapshot.DatabaseSnapshot;
import liquibase.snapshot.SnapshotIdService;
import liquibase.snapshot.InvalidExampleException;
import liquibase.statement.core.RawSqlStatement;
import liquibase.structure.DatabaseObject;
import liquibase.structure.core.Schema;
import liquibase.structure.core.Sequence;

import java.math.BigInteger;
import java.util.List;
import java.util.Map;

public class SequenceSnapshotGenerator extends JdbcSnapshotGenerator {

    public SequenceSnapshotGenerator() {
        super(Sequence.class, new Class[]{Schema.class});
    }

    @Override
    protected void addTo(DatabaseObject foundObject, DatabaseSnapshot snapshot) throws DatabaseException, InvalidExampleException {
        if (!snapshot.getDatabase().supportsSequences()) {
            return;
        }
        if (foundObject instanceof Schema) {
            Schema schema = (Schema) foundObject;
            Database database = snapshot.getDatabase();
            if (!database.supportsSequences()) {
                updateListeners("Sequences not supported for " + database.toString() + " ...");
            }

            //noinspection unchecked
            List<Map<String, ?>> sequences = ExecutorService.getInstance().getExecutor(database).queryForList(new RawSqlStatement(getSelectSequenceSql(schema, database)));

<<<<<<< HEAD
            if (sequenceNames != null) {
                for (Map<String, ?> sequence : sequenceNames) {
                    schema.addDatabaseObject(new Sequence(cleanNameFromDatabase((String) sequence.get("SEQUENCE_NAME"), database)).setSchema(schema));
=======
            if (sequences != null) {
                for (Map<String, ?> sequence : sequences) {
                    schema.addDatabaseObject(mapToSequence(sequence, (Schema) foundObject, database));
>>>>>>> 0895f6de
                }
            }
        }
    }

    @Override
    protected DatabaseObject snapshotObject(DatabaseObject example, DatabaseSnapshot snapshot) throws DatabaseException {
        if (example.getSnapshotId() != null) {
            return example;
        }
        if (example.getAttribute("liquibase-complete", false)) { //need to go through "snapshotting" the object even if it was previously populated in addTo. Use the "liquibase-complete" attribute to track that it doesn't need to be fully snapshotted
            example.setSnapshotId(SnapshotIdService.getInstance().generateId());
            example.setAttribute("liquibase-complete", null);
            return example;
        }

        Database database = snapshot.getDatabase();
        if (!database.supportsSequences()) {
            return null;
        }

        List<Map<String, ?>> sequences = ExecutorService.getInstance().getExecutor(database).queryForList(new RawSqlStatement(getSelectSequenceSql(example.getSchema(), database)));
        for (Map<String, ?> sequenceRow : sequences) {
            String name = cleanNameFromDatabase((String) sequenceRow.get("SEQUENCE_NAME"), database);
<<<<<<< HEAD
            if ((database.isCaseSensitive(Sequence.class) && name.equals(example.getName()) || (!database.isCaseSensitive(Sequence.class) && name.equalsIgnoreCase(example.getSimpleName())))) {
                Sequence seq = new Sequence();
                seq.setName(name);
                seq.setSchema(example.getSchema());
                seq.setStartValue(toBigInteger(sequenceRow.get("START_VALUE"), database));
                seq.setMinValue(toBigInteger(sequenceRow.get("MIN_VALUE"), database));
                seq.setMaxValue(toBigInteger(sequenceRow.get("MAX_VALUE"), database));
                seq.setCacheSize(toBigInteger(sequenceRow.get("CACHE_SIZE"), database));
                seq.setIncrementBy(toBigInteger(sequenceRow.get("INCREMENT_BY"), database));
                seq.setWillCycle(toBoolean(sequenceRow.get("WILL_CYCLE"), database));
                seq.setOrdered(toBoolean(sequenceRow.get("IS_ORDERED"), database));


                return seq;

=======
            if ((database.isCaseSensitive() && name.equals(example.getName()) || (!database.isCaseSensitive() && name.equalsIgnoreCase(example.getName())))) {
                return mapToSequence(sequenceRow, example.getSchema(), database);
>>>>>>> 0895f6de
            }
        }

        return null;
    }

    private Sequence mapToSequence(Map<String, ?> sequenceRow, Schema schema, Database database) {
        String name = cleanNameFromDatabase((String) sequenceRow.get("SEQUENCE_NAME"), database);
        Sequence seq = new Sequence();
        seq.setName(name);
        seq.setSchema(schema);
        seq.setStartValue(toBigInteger(sequenceRow.get("START_VALUE"), database));
        seq.setMinValue(toBigInteger(sequenceRow.get("MIN_VALUE"), database));
        seq.setMaxValue(toBigInteger(sequenceRow.get("MAX_VALUE"), database));
        seq.setCacheSize(toBigInteger(sequenceRow.get("CACHE_SIZE"), database));
        seq.setIncrementBy(toBigInteger(sequenceRow.get("INCREMENT_BY"), database));
        seq.setWillCycle(toBoolean(sequenceRow.get("WILL_CYCLE"), database));
        seq.setOrdered(toBoolean(sequenceRow.get("IS_ORDERED"), database));
        seq.setAttribute("liquibase-complete", true);

        return seq;
    }

    protected Boolean toBoolean(Object value, Database database) {
        if (value == null) {
            return null;
        }

        if (value instanceof Boolean) {
            return (Boolean) value;
        }

        String valueAsString = value.toString();
        valueAsString = valueAsString.replace("'", "");
        if (valueAsString.equalsIgnoreCase("true")
                || valueAsString.equalsIgnoreCase("'true'")
                || valueAsString.equalsIgnoreCase("y")
                || valueAsString.equalsIgnoreCase("1")
                || valueAsString.equalsIgnoreCase("t")) {
            return Boolean.TRUE;
        } else {
            return Boolean.FALSE;
        }
    }

    protected BigInteger toBigInteger(Object value, Database database) {
        if (value == null) {
            return null;
        }

        if (value instanceof BigInteger) {
            return (BigInteger) value;
        }

        return new BigInteger(value.toString());
    }

    protected String getSelectSequenceSql(Schema schema, Database database) {
//        if (database instanceof DB2Database) {
//            if (database.getDatabaseProductName().startsWith("DB2 UDB for AS/400")) {
//                return "SELECT SEQNAME AS SEQUENCE_NAME FROM QSYS2.SYSSEQUENCES WHERE SEQSCHEMA = '" + schema.getCatalogName() + "'";
//            } else {
//                return "SELECT SEQNAME AS SEQUENCE_NAME FROM SYSCAT.SEQUENCES WHERE SEQTYPE='S' AND SEQSCHEMA = '" + schema.getCatalogName() + "'";
//            }
//
//            //return "SELECT SEQNAME AS SEQUENCE_NAME FROM SYSCAT.SEQUENCES WHERE SEQTYPE='S' AND SEQSCHEMA = '" + schema.getCatalogName() + "'";
//        } else if (database instanceof DerbyDatabase) {
//            return "SELECT " +
//                    "  seq.SEQUENCENAME AS SEQUENCE_NAME " +
//                    "FROM " +
//                    "  SYS.SYSSEQUENCES seq, " +
//                    "  SYS.SYSSCHEMAS sch " +
//                    "WHERE " +
//                    "  sch.SCHEMANAME = '" + new CatalogAndSchema(null, schema.getName()).customize(database).getSchemaName() + "' AND " +
//                    "  sch.SCHEMAID = seq.SCHEMAID";
//        } else if (database instanceof FirebirdDatabase) {
//            return "SELECT RDB$GENERATOR_NAME AS SEQUENCE_NAME FROM RDB$GENERATORS WHERE RDB$SYSTEM_FLAG IS NULL OR RDB$SYSTEM_FLAG = 0";
//        } else if (database instanceof H2DatabaseTemp) {
//            return "SELECT SEQUENCE_NAME FROM INFORMATION_SCHEMA.SEQUENCES WHERE SEQUENCE_SCHEMA = '" + schema.getName() + "' AND IS_GENERATED=FALSE";
//        } else if (database instanceof HsqlDatabase) {
//            return "SELECT SEQUENCE_NAME FROM INFORMATION_SCHEMA.SYSTEM_SEQUENCES WHERE SEQUENCE_SCHEMA = '" + schema.getName() + "'";
//        } else if (database instanceof InformixDatabase) {
//            return "SELECT tabname AS SEQUENCE_NAME FROM systables t, syssequences s WHERE s.tabid = t.tabid AND t.owner = '" + schema.getName() + "'";
//        } else if (database instanceof OracleDatabase) {
//            return "SELECT SEQUENCE_NAME AS SEQUENCE_NAME, MIN_VALUE, MAX_VALUE, INCREMENT_BY, CYCLE_FLAG AS WILL_CYCLE, ORDER_FLAG AS IS_ORDERED, LAST_NUMBER as START_VALUE, CACHE_SIZE FROM ALL_SEQUENCES WHERE SEQUENCE_OWNER = '" + schema.getCatalogName() + "'";
//        } else if (database instanceof PostgresDatabase) {
//            return "SELECT relname AS SEQUENCE_NAME FROM pg_class, pg_namespace " +
//                    "WHERE relkind='S' " +
//                    "AND pg_class.relnamespace = pg_namespace.oid " +
//                    "AND nspname = '" + schema.getName() + "' " +
//                    "AND 'nextval(''" + schema.getName() + "." + "'||relname||'''::regclass)' not in (select adsrc from pg_attrdef where adsrc is not null) " +
//                    "AND 'nextval(''" + schema.getName() + "." + "\"'||relname||'\"''::regclass)' not in (select adsrc from pg_attrdef where adsrc is not null) " +
//                    "AND 'nextval('''||relname||'''::regclass)' not in (select adsrc from pg_attrdef where adsrc is not null)" +
//                    "AND 'nextval(''\"'||relname||'\"''::regclass)' not in (select adsrc from pg_attrdef where adsrc is not null)";
//        } else if (database instanceof MSSQLDatabase) {
//            return "SELECT SEQUENCE_NAME, " +
//                    "cast(START_VALUE AS BIGINT) AS START_VALUE, " +
//                    "cast(MINIMUM_VALUE AS BIGINT) AS MIN_VALUE, " +
//                    "cast(MAXIMUM_VALUE AS BIGINT) AS MAX_VALUE, " +
//                    "CAST(INCREMENT AS BIGINT) AS INCREMENT_BY, " +
//                    "CYCLE_OPTION AS WILL_CYCLE " +
//                    "FROM INFORMATION_SCHEMA.SEQUENCES WHERE SEQUENCE_SCHEMA = '" + schema.getName() + "'";
//        } else {
            throw new UnexpectedLiquibaseException("Don't know how to query for sequences on " + database);
////        }

    }

    //from SQLiteDatbaseSnapshotGenerator
    //    protected void readSequences(DatabaseSnapshot snapshot, String schema, DatabaseMetaData databaseMetaData) throws DatabaseException {
//        Database database = snapshot.getDatabase();
//        updateListeners("Reading sequences for " + database.toString() + " ...");
//
//        String convertedSchemaName = database.convertRequestedSchemaToSchema(schema);
//
//        if (database.supportsSequences()) {
//            //noinspection unchecked
//            List<String> sequenceNamess = (List<String>) ExecutorService.getInstance().getExecutor(database).queryForList(new SelectSequencesStatement(schema), String.class);
//
//
//            for (String sequenceName : sequenceNamess) {
//                Sequence seq = new Sequence();
//                seq.setName(sequenceName.trim());
//                seq.setName(convertedSchemaName);
//
//                snapshot.getSequences().add(seq);
//            }
//        }
//    }

}<|MERGE_RESOLUTION|>--- conflicted
+++ resolved
@@ -37,15 +37,9 @@
             //noinspection unchecked
             List<Map<String, ?>> sequences = ExecutorService.getInstance().getExecutor(database).queryForList(new RawSqlStatement(getSelectSequenceSql(schema, database)));
 
-<<<<<<< HEAD
             if (sequenceNames != null) {
                 for (Map<String, ?> sequence : sequenceNames) {
                     schema.addDatabaseObject(new Sequence(cleanNameFromDatabase((String) sequence.get("SEQUENCE_NAME"), database)).setSchema(schema));
-=======
-            if (sequences != null) {
-                for (Map<String, ?> sequence : sequences) {
-                    schema.addDatabaseObject(mapToSequence(sequence, (Schema) foundObject, database));
->>>>>>> 0895f6de
                 }
             }
         }
@@ -70,26 +64,8 @@
         List<Map<String, ?>> sequences = ExecutorService.getInstance().getExecutor(database).queryForList(new RawSqlStatement(getSelectSequenceSql(example.getSchema(), database)));
         for (Map<String, ?> sequenceRow : sequences) {
             String name = cleanNameFromDatabase((String) sequenceRow.get("SEQUENCE_NAME"), database);
-<<<<<<< HEAD
-            if ((database.isCaseSensitive(Sequence.class) && name.equals(example.getName()) || (!database.isCaseSensitive(Sequence.class) && name.equalsIgnoreCase(example.getSimpleName())))) {
-                Sequence seq = new Sequence();
-                seq.setName(name);
-                seq.setSchema(example.getSchema());
-                seq.setStartValue(toBigInteger(sequenceRow.get("START_VALUE"), database));
-                seq.setMinValue(toBigInteger(sequenceRow.get("MIN_VALUE"), database));
-                seq.setMaxValue(toBigInteger(sequenceRow.get("MAX_VALUE"), database));
-                seq.setCacheSize(toBigInteger(sequenceRow.get("CACHE_SIZE"), database));
-                seq.setIncrementBy(toBigInteger(sequenceRow.get("INCREMENT_BY"), database));
-                seq.setWillCycle(toBoolean(sequenceRow.get("WILL_CYCLE"), database));
-                seq.setOrdered(toBoolean(sequenceRow.get("IS_ORDERED"), database));
-
-
-                return seq;
-
-=======
             if ((database.isCaseSensitive() && name.equals(example.getName()) || (!database.isCaseSensitive() && name.equalsIgnoreCase(example.getName())))) {
                 return mapToSequence(sequenceRow, example.getSchema(), database);
->>>>>>> 0895f6de
             }
         }
 
