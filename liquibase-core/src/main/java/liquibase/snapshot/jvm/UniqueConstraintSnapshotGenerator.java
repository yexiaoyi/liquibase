--- conflicted
+++ resolved
@@ -269,13 +269,8 @@
                     Map rowData = rows.get(0);
                     String descriptor = rowData.get("DESCRIPTOR").toString();
                     descriptor = descriptor.replaceFirst(".*\\(", "").replaceFirst("\\).*", "");
-<<<<<<< HEAD
                     for (String columnNumber : StringUtil.splitAndTrim(descriptor, ",")) {
-                        String columnName = ExecutorService.getInstance().getExecutor(database).queryForObject(new RawSqlStatement(
-=======
-                    for (String columnNumber : StringUtils.splitAndTrim(descriptor, ",")) {
-                        String columnName = (String) ExecutorService.getInstance().getExecutor("jdbc", database).queryForObject(new RawSqlStatement(
->>>>>>> 75854c32
+                        String columnName = ExecutorService.getInstance().getExecutor("jdbc", database).queryForObject(new RawSqlStatement(
                                 "select c.columnname from sys.syscolumns c "
                                         + "join sys.systables t on t.tableid=c.referenceid "
                                         + "where t.tablename='" + rowData.get("TABLENAME") + "' and c.columnnumber=" + columnNumber), String.class);
