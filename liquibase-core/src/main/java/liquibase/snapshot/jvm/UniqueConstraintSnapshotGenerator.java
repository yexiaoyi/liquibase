package liquibase.snapshot.jvm;

import liquibase.database.Database;
import liquibase.exception.DatabaseException;
import liquibase.executor.ExecutorService;
import liquibase.snapshot.CachedRow;
import liquibase.snapshot.DatabaseSnapshot;
import liquibase.snapshot.InvalidExampleException;
import liquibase.snapshot.JdbcDatabaseSnapshot;
import liquibase.statement.core.RawSqlStatement;
import liquibase.structure.DatabaseObject;
import liquibase.structure.core.*;

import java.sql.SQLException;
import java.util.HashSet;
import java.util.List;
import java.util.Map;
import java.util.Set;

public class UniqueConstraintSnapshotGenerator extends JdbcSnapshotGenerator {

    public UniqueConstraintSnapshotGenerator() {
        super(UniqueConstraint.class, new Class[]{Table.class});
    }

    @Override
    public int getPriority(Class<? extends DatabaseObject> objectType, Database database) {
//        if (database instanceof SQLiteDatabase) {
//            return PRIORITY_NONE;
//        }
        return super.getPriority(objectType, database);
    }

    @Override
    protected DatabaseObject snapshotObject(DatabaseObject example, DatabaseSnapshot snapshot) throws DatabaseException, InvalidExampleException {
        Database database = snapshot.getDatabase();
        UniqueConstraint exampleConstraint = (UniqueConstraint) example;
        Table table = exampleConstraint.getTable();

        List<Map<String, ?>> metadata = listColumns(exampleConstraint, database);

        if (metadata.size() == 0) {
            return null;
        }
        UniqueConstraint constraint = new UniqueConstraint();
        constraint.setTable(table);
        constraint.setName(example.getName());
        constraint.setBackingIndex(exampleConstraint.getBackingIndex());
        for (Map<String, ?> col : metadata) {
            constraint.getColumns().add(new Column((String) col.get("COLUMN_NAME")).setRelation(table));
        }

        return constraint;
    }

    @Override
    protected void addTo(DatabaseObject foundObject, DatabaseSnapshot snapshot) throws DatabaseException, InvalidExampleException {

        if (!snapshot.getSnapshotControl().shouldInclude(UniqueConstraint.class)) {
            return;
        }

        if (foundObject instanceof Table) {
            Table table = (Table) foundObject;
            Database database = snapshot.getDatabase();
            Schema schema;
            schema = table.getSchema();

            List<CachedRow> metadata = null;
            try {
                metadata = listConstraints(table, snapshot, schema);
            } catch (SQLException e) {
                throw new DatabaseException(e);
            }

            Set<String> seenConstraints = new HashSet<String>();

            for (CachedRow constraint : metadata) {
<<<<<<< HEAD
                UniqueConstraint uq = new UniqueConstraint(cleanNameFromDatabase((String) constraint.get("CONSTRAINT_NAME"), database)).setTable(table);
                if (seenConstraints.add(uq.getSimpleName())) {
=======
                UniqueConstraint uq = new UniqueConstraint().setName(cleanNameFromDatabase((String) constraint.get("CONSTRAINT_NAME"), database)).setTable(table);
                if (constraint.containsColumn("INDEX_NAME")) {
                    uq.setBackingIndex(new Index((String) constraint.get("INDEX_NAME"), (String) constraint.get("INDEX_CATALOG"), null, table.getName()));
                }
                if (seenConstraints.add(uq.getName())) {
>>>>>>> df53eddd
                    table.getUniqueConstraints().add(uq);
                }
            }
        }
    }

    protected List<CachedRow> listConstraints(Table table, DatabaseSnapshot snapshot, Schema schema) throws DatabaseException, SQLException {
        return ((JdbcDatabaseSnapshot) snapshot).getMetaData().getUniqueConstraints(schema.getCatalogName(), schema.getSimpleName(), table.getSimpleName());
    }

    protected List<Map<String, ?>> listColumns(UniqueConstraint example, Database database) throws DatabaseException {
        Table table = example.getTable();
        Schema schema = table.getSchema();
        String name = example.getSimpleName();

        String sql = null;
//todo: move for action logic        if (database instanceof MySQLDatabase || database instanceof HsqlDatabase) {
//            sql = "select const.CONSTRAINT_NAME, COLUMN_NAME "
//                    + "from " + database.getSystemSchema() + ".table_constraints const "
//                    + "join " + database.getSystemSchema() + ".key_column_usage col "
//                    + "on const.constraint_schema=col.constraint_schema "
//                    + "and const.table_name=col.table_name "
//                    + "and const.constraint_name=col.constraint_name "
//                    + "where const.constraint_schema='" + database.correctObjectName(schema.getCatalogName(), Catalog.class) + "' "
//                    + "and const.table_name='" + database.correctObjectName(example.getTable().getName(), Table.class) + "' "
//                    + "and const.constraint_name='" + database.correctObjectName(name, UniqueConstraint.class) + "'"
//                    + "order by ordinal_position";
//        } else if (database instanceof PostgresDatabase) {
//            sql = "select const.CONSTRAINT_NAME, COLUMN_NAME "
//                    + "from " + database.getSystemSchema() + ".table_constraints const "
//                    + "join " + database.getSystemSchema() + ".key_column_usage col "
//                    + "on const.constraint_schema=col.constraint_schema "
//                    + "and const.table_name=col.table_name "
//                    + "and const.constraint_name=col.constraint_name "
//                    + "where const.constraint_catalog='" + database.correctObjectName(schema.getCatalogName(), Catalog.class) + "' "
//                    + "and const.constraint_schema='" + database.correctObjectName(schema.getSchema().getName(), Schema.class) + "' "
//                    + "and const.table_name='" + database.correctObjectName(example.getTable().getName(), Table.class) + "' "
//                    + "and const.constraint_name='" + database.correctObjectName(name, UniqueConstraint.class) + "'"
//                    + "order by ordinal_position";
//        } else if (database instanceof MSSQLDatabase) {
//            sql = "select TC.CONSTRAINT_NAME as CONSTRAINT_NAME, CC.COLUMN_NAME as COLUMN_NAME from INFORMATION_SCHEMA.TABLE_CONSTRAINTS TC "
//                    + "inner join INFORMATION_SCHEMA.CONSTRAINT_COLUMN_USAGE CC on TC.CONSTRAINT_NAME = CC.CONSTRAINT_NAME "
//                    + "where TC.CONSTRAINT_SCHEMA='" + database.correctObjectName(schema.getName(), Schema.class) + "' "
//                    + "and TC.TABLE_NAME='" + database.correctObjectName(example.getTable().getName(), Table.class) + "' "
//                    + "and TC.CONSTRAINT_NAME='" + database.correctObjectName(name, UniqueConstraint.class) + "'"
//                    + "order by TC.CONSTRAINT_NAME";
//        } else if (database instanceof OracleDatabase) {
//            sql = "select ucc.column_name from all_cons_columns ucc where ucc.constraint_name='" + database.correctObjectName(name, UniqueConstraint.class) + "' and ucc.owner='" + database.correctObjectName(schema.getCatalogName(), Catalog.class) + "' order by ucc.position";
//        } else if (database instanceof DB2Database) {
//            if (database.getDatabaseProductName().startsWith("DB2 UDB for AS/400")) {
//                sql = "select T1.constraint_name as CONSTRAINT_NAME, T2.COLUMN_NAME as COLUMN_NAME from QSYS2.TABLE_CONSTRAINTS T1, QSYS2.SYSCSTCOL T2\n"
//                + "where T1.CONSTRAINT_TYPE='UNIQUE' and T1.CONSTRAINT_NAME=T2.CONSTRAINT_NAME\n"
//                + "and T1.CONSTRAINT_SCHEMA='" + database.correctObjectName(schema.getName(), Schema.class) + "'\n"
//                + "and T2.CONSTRAINT_SCHEMA='" + database.correctObjectName(schema.getName(), Schema.class) + "'\n"
//                //+ "T2.TABLE_NAME='"+ database.correctObjectName(example.getTable().getName(), Table.class) + "'\n"
//                //+ "\n"
//                + "order by T2.COLUMN_NAME\n";
//
//            } else {
//                sql = "select k.colname as column_name from syscat.keycoluse k, syscat.tabconst t "
//                        + "where k.constname = t.constname "
//                        + "and k.tabschema = t.tabschema "
//                        + "and t.type='U' "
//                        + "and k.constname='" + database.correctObjectName(name, UniqueConstraint.class) + "' "
//                        + "and t.tabschema = '" + database.correctObjectName(schema.getName(), Schema.class) + "' "
//                        + "order by colseq";
//            }
//        } else if (database instanceof DerbyDatabase) {
//            sql = "SELECT cg.descriptor as descriptor, t.tablename "
//                    + "FROM sys.sysconglomerates cg "
//                    + "JOIN sys.syskeys k ON cg.conglomerateid = k.conglomerateid "
//                    + "JOIN sys.sysconstraints c ON c.constraintid = k.constraintid "
//                    + "JOIN sys.systables t ON c.tableid = t.tableid "
//                    + "WHERE c.constraintname='" + database.correctObjectName(name, UniqueConstraint.class) + "'";
//            List<Map<String, ?>> rows = ExecutorService.getInstance().getExecutor(database).queryForList(new RawSqlStatement(sql));
//
//            List<Map<String, ?>> returnList = new ArrayList<Map<String, ?>>();
//            if (rows.size() == 0) {
//                return returnList;
//            } else if (rows.size() > 1) {
//                throw new UnexpectedLiquibaseException("Got multiple rows back querying unique constraints");
//            } else {
//                Map rowData = rows.get(0);
//                String descriptor = rowData.get("DESCRIPTOR").toString();
//                descriptor = descriptor.replaceFirst(".*\\(", "").replaceFirst("\\).*", "");
//                for (String columnNumber : StringUtils.splitAndTrim(descriptor, ",")) {
//                    String columnName = (String) ExecutorService.getInstance().getExecutor(database).queryForObject(new RawSqlStatement(
//                            "select c.columnname from sys.syscolumns c "
//                            + "join sys.systables t on t.tableid=c.referenceid "
//                            + "where t.tablename='" + rowData.get("TABLENAME") + "' and c.columnnumber=" + columnNumber), String.class);
//
//                    Map<String, String> row = new HashMap<String, String>();
//                    row.put("COLUMN_NAME", columnName);
//                    returnList.add(row);
//                }
//                return returnList;
//            }
//
//        } else if (database instanceof FirebirdDatabase) {
//            sql = "SELECT RDB$INDEX_SEGMENTS.RDB$FIELD_NAME AS column_name " +
//                    "FROM RDB$INDEX_SEGMENTS " +
//                    "LEFT JOIN RDB$INDICES ON RDB$INDICES.RDB$INDEX_NAME = RDB$INDEX_SEGMENTS.RDB$INDEX_NAME " +
//                    "WHERE UPPER(RDB$INDICES.RDB$INDEX_NAME)='"+database.correctObjectName(name, UniqueConstraint.class)+"' " +
//                    "ORDER BY RDB$INDEX_SEGMENTS.RDB$FIELD_POSITION";
//        } else if (database instanceof SybaseASADatabase) {
//            sql = "select sysconstraint.constraint_name, syscolumn.column_name " +
//                    "from sysconstraint, syscolumn, systable " +
//                    "where sysconstraint.ref_object_id = syscolumn.object_id " +
//                    "and sysconstraint.table_object_id = systable.object_id " +
//                    "and sysconstraint.constraint_name = '"+database.correctObjectName(name, UniqueConstraint.class)+"' " +
//                    "and systable.table_name = '" + database.correctObjectName(example.getTable().getName(), Table.class) + "'";
//        } else {
            String catalogName = database.correctObjectName(schema.getCatalogName(), Catalog.class);
            String schemaName = database.correctObjectName(schema.getSimpleName(), Schema.class);
            String constraintName = database.correctObjectName(name, UniqueConstraint.class);
            String tableName = database.correctObjectName(table.getSimpleName(), Table.class);
            sql = "select CONSTRAINT_NAME, COLUMN_LIST as COLUMN_NAME "
                    + "from " + database.getSystemSchema() + ".constraints "
                    + "where constraint_type='UNIQUE' ";
            if (catalogName != null) {
                sql += "and constraint_catalog='" + catalogName + "' ";
            }
            if (schemaName != null) {
                sql += "and constraint_schema='" + schemaName + "' ";
            }
            if (tableName != null) {
                sql += "and table_name='" + tableName + "' ";
            }
            if (constraintName != null) {
                sql += "and constraint_name='" + constraintName + "'";
            }
//        }
        return ExecutorService.getInstance().getExecutor(database).queryForList(new RawSqlStatement(sql));
    }

    //START CODE FROM PostgresDatabseSnapshotGenerator
//    protected void readUniqueConstraints(DatabaseSnapshot snapshot, Schema schema, DatabaseMetaData databaseMetaData) throws DatabaseException, SQLException {
//        Database database = snapshot.getDatabase();
//        updateListeners("Reading unique constraints for " + database.toString() + " ...");
//        List<UniqueConstraint> foundUC = new ArrayList<UniqueConstraint>();
//        PreparedStatement statement = null;
//        ResultSet rs = null;
//        try {
//            statement = ((JdbcConnection) database.getConnection()).getUnderlyingConnection().prepareStatement("select pgc.conname, pgc.conrelid, pgc.conkey, pgcl.relname from pg_constraint pgc inner join pg_class pgcl on pgcl.oid = pgc.conrelid and pgcl.relkind ='r' where contype = 'u'");
//            rs = statement.executeQuery();
//            while (rs.next()) {
//                String constraintName = rs.getString("conname");
//                long conrelid = rs.getLong("conrelid");
//                Array keys = rs.getArray("conkey");
//                String tableName = rs.getString("relname");
//                UniqueConstraint constraintInformation = new UniqueConstraint();
//                constraintInformation.setName(constraintName);
//                if(!database.isSystemTable(schema, tableName)&&!database.isLiquibaseTable(schema, tableName)) {
//                    Table table = snapshot.getDatabaseObject(schema, tableName, Table.class);
//                    if (table == null) {
//                        // SKip it  --  the query  above pulls  back more  then the  query for tables &  views in  the super  class
//                        continue;
//                    }
//                    constraintInformation.setTable(table);
//                    getColumnsForUniqueConstraint(database, conrelid, keys, constraintInformation);
//                    foundUC.add(constraintInformation);
//                }
//            }
//            snapshot.addDatabaseObjects(foundUC.toArray(new UniqueConstraint[foundUC.size()]));
//        }
//        finally {
//            try {
//                if (rs != null) {
//                    rs.close();
//                }
//            } catch (SQLException ignored) { }
//            if (statement != null) {
//                statement.close();
//            }
//
//        }
//    }
//
//    protected void getColumnsForUniqueConstraint(Database database, long conrelid, Array keys, UniqueConstraint constraint) throws SQLException {
//        HashMap<Integer, String> columns_map = new HashMap<Integer, String>();
//        PreparedStatement stmt = null;
//        ResultSet rs = null;
//        try {
//            String str = null;
//            Object arrays = keys.getArray();
//            if (arrays instanceof Integer[]) {
//                str = StringUtils.join((Integer[])arrays, ",");
//            } else if (arrays instanceof int[]) {
//                str = StringUtils.join((int[])arrays, ",");
//            } else {
//                throw new SQLException("Can't detect type of array " + arrays);
//            }
//            stmt = ((JdbcConnection) database.getConnection()).getUnderlyingConnection().prepareStatement("select attname,attnum from pg_attribute where attrelid = ? and attnum in (" + str + ")");
//            stmt.setLong(1, conrelid);
//            rs = stmt.executeQuery();
//            while (rs.next()) {
//                columns_map.put(rs.getInt("attnum"), rs.getString("attname"));
//            }
//            StringTokenizer str_token = new StringTokenizer(keys.toString().replace("{", "").replace("}", ""), ",");
//            while (str_token.hasMoreTokens()) {
//                Integer column_id = new Integer(str_token.nextToken());
//                constraint.getColumns().add(columns_map.get(column_id));
//            }
//        }
//        finally {
//            if (rs != null) {
//                try {
//                    rs.close();
//                } catch (SQLException ignored) { }
//            }
//            if (stmt != null)
//                stmt.close();
//        }
//    }
    //END CODE FROM PostgrestDatabaseSnapshotGenerator
    //code from OracleDatabaseSnapshotGenerator
    //    @Override
//    protected void readUniqueConstraints(DatabaseSnapshot snapshot, String schema, DatabaseMetaData databaseMetaData) throws DatabaseException, SQLException {
//        Database database = snapshot.getDatabase();
//        updateListeners("Reading unique constraints for " + database.toString() + " ...");
//        List<UniqueConstraint> foundUC = new ArrayList<UniqueConstraint>();
//
//        Connection jdbcConnection = ((JdbcConnection) database.getConnection()).getUnderlyingConnection();
//
//        PreparedStatement statement = null;
//        ResultSet rs = null;
//
//        // Setting default schema name. Needed for correct statement generation
//        if (schema == null)
//            schema = database.convertRequestedSchemaToSchema(schema);
//
//        try {
//            String query = "select uc.constraint_name,uc.table_name,uc.status,uc.deferrable,uc.deferred,ui.tablespace_name from all_constraints uc, all_cons_columns ucc, all_indexes ui where uc.constraint_type='U' and uc.index_name = ui.index_name and uc.constraint_name = ucc.constraint_name and uc.owner = '" + schema + "' and ui.table_owner = '" + schema + "' and ucc.owner = '" + schema + "'";
//            statement = jdbcConnection.prepareStatement(query);
//            rs = statement.executeQuery();
//            while (rs.next()) {
//                String constraintName = rs.getString("constraint_name");
//                String tableName = rs.getString("table_name");
//                String status = rs.getString("status");
//                String deferrable = rs.getString("deferrable");
//                String deferred = rs.getString("deferred");
//                String tablespace = rs.getString("tablespace_name");
//                UniqueConstraint constraintInformation = new UniqueConstraint();
//                constraintInformation.setName(constraintName);
//                constraintInformation.setTablespace(tablespace);
//                if (!database.isSystemTable(null, schema, tableName) && !database.isLiquibaseTable(tableName)) {
//                    Table table = snapshot.getTable(tableName);
//                    if (table == null) {
//                        continue; //probably different schema
//                    }
//                    constraintInformation.setTable(table);
//                    constraintInformation.setDisabled("DISABLED".equals(status));
//                    if ("DEFERRABLE".equals(deferrable)) {
//                        constraintInformation.setDeferrable(true);
//                        constraintInformation.setInitiallyDeferred("DEFERRED".equals(deferred));
//                    }
//                    getColumnsForUniqueConstraint(jdbcConnection, constraintInformation, schema);
//                    foundUC.add(constraintInformation);
//                }
//            }
//            snapshot.getUniqueConstraints().addAll(foundUC);
//        } finally {
//            try {
//                rs.close();
//            } catch (SQLException ignored) { }
//            if (statement != null) {
//                statement.close();
//            }
//
//        }
//    }
//
//    protected void getColumnsForUniqueConstraint(Connection jdbcConnection, UniqueConstraint constraint, String schema) throws SQLException {
//        PreparedStatement stmt = null;
//        ResultSet rs = null;
//        try {
//            stmt = jdbcConnection.prepareStatement("select ucc.column_name from all_cons_columns ucc where ucc.constraint_name=? and ucc.owner=? order by ucc.position");
//            stmt.setString(1, constraint.getName());
//            stmt.setString(2, schema);
//            rs = stmt.executeQuery();
//            while (rs.next()) {
//                String columnName = rs.getString("column_name");
//                constraint.getColumns().add(columnName);
//            }
//        } finally {
//            if (rs != null) {
//                try {
//                    rs.close();
//                } catch (SQLException ignored) {
//                }
//            }
//            if (stmt != null)
//                stmt.close();
//        }
//    }
//
}<|MERGE_RESOLUTION|>--- conflicted
+++ resolved
@@ -76,16 +76,11 @@
             Set<String> seenConstraints = new HashSet<String>();
 
             for (CachedRow constraint : metadata) {
-<<<<<<< HEAD
                 UniqueConstraint uq = new UniqueConstraint(cleanNameFromDatabase((String) constraint.get("CONSTRAINT_NAME"), database)).setTable(table);
-                if (seenConstraints.add(uq.getSimpleName())) {
-=======
-                UniqueConstraint uq = new UniqueConstraint().setName(cleanNameFromDatabase((String) constraint.get("CONSTRAINT_NAME"), database)).setTable(table);
                 if (constraint.containsColumn("INDEX_NAME")) {
                     uq.setBackingIndex(new Index((String) constraint.get("INDEX_NAME"), (String) constraint.get("INDEX_CATALOG"), null, table.getName()));
                 }
-                if (seenConstraints.add(uq.getName())) {
->>>>>>> df53eddd
+                if (seenConstraints.add(uq.getSimpleName())) {
                     table.getUniqueConstraints().add(uq);
                 }
             }
