--- conflicted
+++ resolved
@@ -524,7 +524,6 @@
 
                     Database database = JdbcDatabaseSnapshot.this.getDatabase();
                     String sql;
-<<<<<<< HEAD
 //todo: action refactoring                    if (database instanceof MySQLDatabase || database instanceof HsqlDatabase) {
 //                        sql = "select CONSTRAINT_NAME, TABLE_NAME "
 //                                + "from " + database.getSystemSchema() + ".table_constraints "
@@ -550,7 +549,7 @@
 //                            sql += " and TABLE_NAME='" + database.correctObjectName(tableName, Table.class) + "'";
 //                        }
 //                    } else if (database instanceof OracleDatabase) {
-//                        sql = "select uc.constraint_name, uc.table_name,uc.status,uc.deferrable,uc.deferred,ui.tablespace_name from all_constraints uc, all_indexes ui "
+//                        sql = "select uc.constraint_name, uc.table_name,uc.status,uc.deferrable,uc.deferred,ui.tablespace_name, ui.index_name, ui.owner as INDEX_CATALOG from all_constraints uc, all_indexes ui "
 //                                + "where uc.constraint_type='U' and uc.index_name = ui.index_name "
 //                                + "and uc.owner = '" + jdbcSchemaName + "' "
 //                                + "and ui.table_owner = '" + jdbcSchemaName + "' ";
@@ -614,97 +613,6 @@
 //                            sql += " and systable.table_name = '" + database.correctObjectName(tableName, Table.class) + "'";
 //                        }
 //                    } else {
-=======
-                    if (database instanceof MySQLDatabase || database instanceof HsqlDatabase) {
-                        sql = "select CONSTRAINT_NAME, TABLE_NAME "
-                                + "from " + database.getSystemSchema() + ".table_constraints "
-                                + "where constraint_schema='" + jdbcCatalogName + "' "
-                                + "and constraint_type='UNIQUE'";
-                        if (tableName != null) {
-                            sql += " and table_name='" + database.correctObjectName(tableName, Table.class) + "'";
-                        }
-                    } else if (database instanceof PostgresDatabase) {
-                        sql = "select CONSTRAINT_NAME, TABLE_NAME "
-                                + "from " + database.getSystemSchema() + ".table_constraints "
-                                + "where constraint_catalog='" + jdbcCatalogName + "' "
-                                + "and constraint_schema='" + jdbcSchemaName + "' "
-                                + "and constraint_type='UNIQUE'";
-                        if (tableName != null) {
-                            sql += " and table_name='" + database.correctObjectName(tableName, Table.class) + "'";
-                        }
-                    } else if (database instanceof MSSQLDatabase) {
-                        sql = "select CONSTRAINT_NAME, TABLE_NAME from INFORMATION_SCHEMA.TABLE_CONSTRAINTS "
-                                + "where CONSTRAINT_TYPE = 'Unique' "
-                                + "and CONSTRAINT_SCHEMA='" + jdbcSchemaName + "'";
-                        if (tableName != null) {
-                            sql += " and TABLE_NAME='" + database.correctObjectName(tableName, Table.class) + "'";
-                        }
-                    } else if (database instanceof OracleDatabase) {
-                        sql = "select uc.constraint_name, uc.table_name,uc.status,uc.deferrable,uc.deferred,ui.tablespace_name, ui.index_name, ui.owner as INDEX_CATALOG from all_constraints uc, all_indexes ui "
-                                + "where uc.constraint_type='U' and uc.index_name = ui.index_name "
-                                + "and uc.owner = '" + jdbcSchemaName + "' "
-                                + "and ui.table_owner = '" + jdbcSchemaName + "' ";
-                        if (tableName != null) {
-                            sql += " and uc.table_name = '" + database.correctObjectName(tableName, Table.class) + "'";
-                        }
-                    } else if (database instanceof DB2Database) {
-                        // if we are on DB2 AS400 iSeries
-                        if (database.getDatabaseProductName().startsWith("DB2 UDB for AS/400")) {
-                            sql = "select constraint_name as constraint_name, table_name as table_name from QSYS2.TABLE_CONSTRAINTS where table_schema='" + jdbcSchemaName + "' and constraint_type='UNIQUE'";
-                            if (tableName != null) {
-                                sql += " and table_name = '" + database.correctObjectName(tableName, Table.class) + "'";
-                            }
-                        }
-                        // here we are on DB2 UDB
-                        else {
-                            sql = "select distinct k.constname as constraint_name, t.tabname as TABLE_NAME from syscat.keycoluse k, syscat.tabconst t "
-                                    + "where k.constname = t.constname "
-                                    + "and t.tabschema = '" + jdbcSchemaName + "' "
-                                    + "and t.type='U'";
-                            if (tableName != null) {
-                                sql += " and t.tabname = '" + database.correctObjectName(tableName, Table.class) + "'";
-                            }
-                        }
-                    } else if (database instanceof FirebirdDatabase) {
-                        sql = "SELECT RDB$INDICES.RDB$INDEX_NAME AS CONSTRAINT_NAME, RDB$INDICES.RDB$RELATION_NAME AS TABLE_NAME FROM RDB$INDICES "
-                                + "LEFT JOIN RDB$RELATION_CONSTRAINTS ON RDB$RELATION_CONSTRAINTS.RDB$INDEX_NAME = RDB$INDICES.RDB$INDEX_NAME "
-                                + "WHERE RDB$INDICES.RDB$UNIQUE_FLAG IS NOT NULL "
-                                + "AND RDB$RELATION_CONSTRAINTS.RDB$CONSTRAINT_TYPE != 'PRIMARY KEY' "
-                                + "AND NOT(RDB$INDICES.RDB$INDEX_NAME LIKE 'RDB$%')";
-                        if (tableName != null) {
-                            sql += " AND RDB$INDICES.RDB$RELATION_NAME='" + database.correctObjectName(tableName, Table.class) + "'";
-                        }
-                    } else if (database instanceof DerbyDatabase) {
-                        sql = "select c.constraintname as CONSTRAINT_NAME, tablename AS TABLE_NAME "
-                                + "from sys.systables t, sys.sysconstraints c, sys.sysschemas s "
-                                + "where s.schemaname='" + jdbcCatalogName + "' "
-                                + "and t.tableid = c.tableid "
-                                + "and t.schemaid=s.schemaid "
-                                + "and c.type = 'U'";
-                        if (tableName != null) {
-                            sql += " AND t.tablename = '" + database.correctObjectName(tableName, Table.class) + "'";
-                        }
-                    } else if (database instanceof InformixDatabase) {
-                        sql = "select sysindexes.idxname, sysindexes.idxtype, systables.tabname "
-                                + "from sysindexes, systables "
-                                + "where sysindexes.tabid = systables.tabid "
-                                + "and sysindexes.idxtype ='U'";
-                        if (tableName != null) {
-                            sql += " AND systables.tabname = '" + database.correctObjectName(tableName, Table.class) + "'";
-                        }
-                    } else if (database instanceof SybaseDatabase) {
-                        LogFactory.getLogger().warning("Finding unique constraints not currently supported for Sybase");
-                        return null; //TODO: find sybase sql
-                    } else if (database instanceof SybaseASADatabase) {
-                        sql = "select sysconstraint.constraint_name, sysconstraint.constraint_type, systable.table_name " +
-                                "from sysconstraint, systable " +
-                                "where sysconstraint.table_object_id = systable.object_id " +
-                                "and sysconstraint.constraint_type = 'U'";
-                        if (tableName != null) {
-                            sql += " and systable.table_name = '" + database.correctObjectName(tableName, Table.class) + "'";
-                        }
-                    } else {
->>>>>>> b25a47a0
                         sql = "select CONSTRAINT_NAME, CONSTRAINT_TYPE, TABLE_NAME "
                                 + "from " + database.getSystemSchema() + ".constraints "
                                 + "where constraint_schema='" + jdbcSchemaName + "' "
