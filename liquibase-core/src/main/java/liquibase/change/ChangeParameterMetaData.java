package liquibase.change;

import liquibase.change.core.ExecuteShellCommandChange.Arg;
import liquibase.change.core.LoadDataColumnConfig;
import liquibase.database.Database;
import liquibase.database.DatabaseFactory;
import liquibase.database.DatabaseList;
import liquibase.exception.UnexpectedLiquibaseException;
import liquibase.exception.ValidationErrors;
import liquibase.serializer.LiquibaseSerializable;
import liquibase.sqlgenerator.SqlGeneratorFactory;
import liquibase.statement.DatabaseFunction;
import liquibase.statement.SequenceNextValueFunction;
import liquibase.statement.SqlStatement;
import liquibase.util.StringUtil;
import liquibase.util.beans.PropertyUtils;

import java.beans.PropertyDescriptor;
import java.lang.reflect.Method;
import java.lang.reflect.ParameterizedType;
import java.lang.reflect.Type;
import java.math.BigInteger;
import java.util.*;

import static liquibase.change.core.LoadDataChange.LOAD_DATA_TYPE.*;

/**
 * Static metadata about a {@link Change} parameter.
 * Instances of this class are tracked within {@link ChangeMetaData} and are immutable.
 */
public class ChangeParameterMetaData {

    public static final String COMPUTE = "COMPUTE";
    public static final String ALL = "all";
    public static final String NONE = "none";

    private Change change;
    private String parameterName;
    private String description;
    private Map<String, Object> exampleValues;
    private String displayName;
    private String dataType;
    private Class dataTypeClass;
    private Type[] dataTypeClassParameters = new Type[0];
    private String since;
    private Set<String> requiredForDatabase;
    private Set<String> supportedDatabases;
    private String mustEqualExisting;
    private LiquibaseSerializable.SerializationType serializationType;

    public ChangeParameterMetaData(Change change, String parameterName, String displayName, String description,
                                   Map<String, Object> exampleValues, String since, Type dataType,
                                   String[] requiredForDatabase, String[] supportedDatabases, String mustEqualExisting,
                                   LiquibaseSerializable.SerializationType serializationType) {
        if (parameterName == null) {
            throw new UnexpectedLiquibaseException("Unexpected null parameterName");
        }
        if (parameterName.contains(" ")) {
            throw new UnexpectedLiquibaseException("Unexpected space in parameterName");
        }
        if (displayName == null) {
            throw new UnexpectedLiquibaseException("Unexpected null displayName");
        }
        if (dataType == null) {
            throw new UnexpectedLiquibaseException("Unexpected null dataType");
        }

        this.change = change;
        this.parameterName = parameterName;
        this.displayName = displayName;
        this.description = description;
        this.exampleValues = exampleValues;
        if (dataType instanceof Class) {
            this.dataType = StringUtil.lowerCaseFirst(((Class) dataType).getSimpleName());
            this.dataTypeClass = (Class) dataType;
        } else if (dataType instanceof ParameterizedType) {
            this.dataType = StringUtil.lowerCaseFirst(
                ((Class) ((ParameterizedType) dataType).getRawType()).getSimpleName() +
                    " of " +
                    StringUtil.lowerCaseFirst(
                        ((Class) ((ParameterizedType) dataType).getActualTypeArguments()[0]).getSimpleName()
                    )
            );
            this.dataTypeClass = (Class) ((ParameterizedType) dataType).getRawType();
            this.dataTypeClassParameters = ((ParameterizedType) dataType).getActualTypeArguments();
        }

        this.mustEqualExisting = mustEqualExisting;
        this.serializationType = serializationType;
        this.since = since;

        this.supportedDatabases = Collections.unmodifiableSet(analyzeSupportedDatabases(supportedDatabases));
        this.requiredForDatabase = Collections.unmodifiableSet(analyzeRequiredDatabases(requiredForDatabase));
    }

    protected Set<String> analyzeSupportedDatabases(String[] supportedDatabases) {
        if (supportedDatabases == null) {
            supportedDatabases = new String[]{COMPUTE};
        }

        Set<String> computedDatabases = new HashSet<>();

<<<<<<< HEAD
        if ((supportedDatabases.length == 1) && StringUtil.join(supportedDatabases, ",").equals
            (ChangeParameterMetaData.COMPUTE)) {
=======
        if ((supportedDatabases.length == 1)
          && StringUtils.join(supportedDatabases, ",").equals(COMPUTE)) {
>>>>>>> 582ba706
            int validDatabases = 0;
            for (Database database : DatabaseFactory.getInstance().getImplementedDatabases()) {
                if ((database.getShortName() == null) || "unsupported".equals(database.getShortName())) {
                    continue;
                }
                if (!change.supports(database)) {
                    continue;
                }
                try {
                    if (!change.generateStatementsVolatile(database)) {
                        Change testChange = change.getClass().getConstructor().newInstance();
                        ValidationErrors originalErrors = getStatementErrors(testChange, database);
                        this.setValue(testChange, this.getExampleValue(database));
                        ValidationErrors finalErrors = getStatementErrors(testChange, database);
                        if (finalErrors.getUnsupportedErrorMessages().isEmpty() || (finalErrors
                            .getUnsupportedErrorMessages().size() == originalErrors.getUnsupportedErrorMessages()
                            .size())) {
                            computedDatabases.add(database.getShortName());
                        }
                        validDatabases++;
                    }
                } catch (Exception ignore) {
                    // Do nothing
                }
            }

            if (validDatabases == 0) {
                return new HashSet<>(Arrays.asList(ALL));
            } else if (computedDatabases.size() == validDatabases) {
                computedDatabases = new HashSet<>(Arrays.asList(ALL));
            }

            computedDatabases.remove(NONE);

            return computedDatabases;
        } else {
            return new HashSet<>(Arrays.asList(supportedDatabases));
        }
    }


    protected Set<String> analyzeRequiredDatabases(String[] requiredDatabases) {
        if (requiredDatabases == null) {
            requiredDatabases = new String[]{COMPUTE};
        }

        Set<String> computedDatabases = new HashSet<>();

<<<<<<< HEAD
        if ((requiredDatabases.length == 1) && StringUtil.join(requiredDatabases, ",").equals
            (ChangeParameterMetaData.COMPUTE)) {
=======
        if ((requiredDatabases.length == 1)
           && StringUtils.join(requiredDatabases, ",").equals(COMPUTE)) {
>>>>>>> 582ba706
            int validDatabases = 0;
            for (Database database : DatabaseFactory.getInstance().getImplementedDatabases()) {
                try {
                    if (!change.generateStatementsVolatile(database)) {
                        Change testChange = change.getClass().getConstructor().newInstance();
                        ValidationErrors originalErrors = getStatementErrors(testChange, database);
                        this.setValue(testChange, this.getExampleValue(database));
                        ValidationErrors finalErrors = getStatementErrors(testChange, database);
                        if (!originalErrors.getRequiredErrorMessages().isEmpty() && (finalErrors
                            .getRequiredErrorMessages().size() < originalErrors.getRequiredErrorMessages().size())
                         ) {
                            computedDatabases.add(database.getShortName());
                        }
                        validDatabases++;
                    }
                } catch (Exception ignore) {
                    // Do nothing
                }
            }

            if (validDatabases == 0) {
                return new HashSet<>();
            } else if (computedDatabases.size() == validDatabases) {
                computedDatabases = new HashSet<>(Arrays.asList(ALL));
            }

            computedDatabases.remove(NONE);
        } else {
            computedDatabases = new HashSet<>(Arrays.asList(requiredDatabases));
        }
        computedDatabases.remove(NONE);
        return computedDatabases;
    }

    private static ValidationErrors getStatementErrors(Change testChange, Database database) {
        ValidationErrors errors = new ValidationErrors();
        SqlStatement[] statements = testChange.generateStatements(database);
        for (SqlStatement statement : statements) {
            errors.addAll(SqlGeneratorFactory.getInstance().validate(statement, database));
        }
        return errors;
    }

    /**
     * Programmatic Name of the parameter. Will not contain spaces so it can be used for XMl tag names etc.
     * By convention, Change names should start be camel case starting with a lower case letter.
     */
    public String getParameterName() {
        return parameterName;
    }

    /**
     * A more friendly name of the parameter.
     */
    public String getDisplayName() {
        return displayName;
    }

    public String getSince() {
        return since;
    }

    /**
     * Return the data type of value stored in this parameter. Used for documentation and integration purposes as well
     * as validation.
     */
    public String getDataType() {
        return dataType;
    }

    public Class getDataTypeClass() {
        return dataTypeClass;
    }

    public Type[] getDataTypeClassParameters() {
        return dataTypeClassParameters;
    }

    /**
     * Return the database types for which this parameter is required. The strings returned correspond to the values
     * returned by {@link liquibase.database.Database#getShortName()}.
     * If the parameter is required for all datatabases, this will return the string "all" as an element.
     * If the parameter is required for no databases, this will return an empty set. Passing the string "none" to the
     * constructor also results in an empty set.
     * This method will never return a null value
     */
    public Set<String> getRequiredForDatabase() {
        return requiredForDatabase;
    }

    public Set<String> getSupportedDatabases() {
        return supportedDatabases;
    }

    /**
     * A convenience method for testing the value returned by {@link #getRequiredForDatabase()} against a given database.
     * Returns true if the {@link Database#getShortName()} method is contained in the required databases or the
     * required database list contains the string "all"
     */
    public boolean isRequiredFor(Database database) {
        return requiredForDatabase.contains(ALL) || requiredForDatabase.contains(database.getShortName());
    }

    public boolean supports(Database database) {
        return supportedDatabases.contains(ALL) || supportedDatabases.contains(database.getShortName());
    }


    /**
     * Returns the current value of this parameter for the given Change.
     */
    public Object getCurrentValue(Change change) {
        try {
            for (PropertyDescriptor descriptor : PropertyUtils.getInstance().getDescriptors(change.getClass())) {
                if (descriptor.getDisplayName().equals(this.parameterName)) {
                    Method readMethod = descriptor.getReadMethod();
                    if (readMethod == null) {
                        readMethod = change.getClass().getMethod(
                            "is" + StringUtil.upperCaseFirst(descriptor.getName())
                        );
                    }
                    return readMethod.invoke(change);
                }
            }
            throw new RuntimeException("Could not find readMethod for " + this.parameterName);
        } catch (Exception e) {
            throw new UnexpectedLiquibaseException(e);
        }
    }

    /**
     * Sets the value of this parameter on the given change.
     */
    public void setValue(Change change, Object value) {
        if ((value instanceof String) && (!"string".equals(dataType))) {
            try {
                switch (dataType) {
                    case "bigInteger":
                        value = new BigInteger((String) value);
                        break;
                    case "databaseFunction":
                        value = new DatabaseFunction((String) value);
                        break;
                    default:
                        throw new UnexpectedLiquibaseException("Unknown data type: " + dataType);
                }
            } catch (Exception e) {
                throw new UnexpectedLiquibaseException("Cannot convert string value '" + value + "' to " +
                    dataType + ": " + e.getMessage());
            }
        }

        try {
            for (PropertyDescriptor descriptor : PropertyUtils.getInstance().getDescriptors(change.getClass())) {
                if (descriptor.getDisplayName().equals(this.parameterName)) {
                    Method writeMethod = descriptor.getWriteMethod();
                    if (writeMethod == null) {
                        throw new UnexpectedLiquibaseException("Could not find writeMethod for " + this.parameterName);
                    }
                    Class<?> expectedWriteType = writeMethod.getParameterTypes()[0];
                    if ((value != null) && !expectedWriteType.isAssignableFrom(value.getClass())) {
                        if (expectedWriteType.equals(String.class)) {
                            value = value.toString();
                        } else {
                            throw new UnexpectedLiquibaseException(
                                "Could not convert " + value.getClass().getName() +
                                " to " +
                                expectedWriteType.getName()
                            );
                        }
                    }
                    writeMethod.invoke(change, value);
                }
            }
        } catch (Exception e) {
            throw new UnexpectedLiquibaseException("Error setting " + this.parameterName + " to " + value, e);
        }
    }

    /**
     * Returns a dot-delimited chain of {@link liquibase.structure.DatabaseObject} fields describing what existing
     * value this parameter would need to be set if applying the Change to a particular DatabaseObject.
     * <p></p>
     * For example, in an addColumn Change, the "name" parameter would return "column.name" because if you know of an
     * existing Column object, the "name" parameter needs to be set to the column's name.
     * In the addColumn's "tableName" parameter, this method would return "column.table.name".
     * <p></p>
     * The values of the chain correspond to the {@link liquibase.structure.DatabaseObject#getObjectTypeName()} and
     * {@link liquibase.structure.DatabaseObject#getAttributes()}
     * <p></p>
     * This method is used by integrations that want to generate Change instances or configurations pre-filled with
     * data required to apply to an existing database object.
     */
    public String getMustEqualExisting() {
        return mustEqualExisting;
    }

    /**
     * Return the {@link liquibase.serializer.LiquibaseSerializable.SerializationType}
     * to use when serializing this object.
     */
    public liquibase.serializer.LiquibaseSerializable.SerializationType getSerializationType() {
        return serializationType;
    }

    public Object getExampleValue(Database database) {
        if (exampleValues != null) {
            Object exampleValue = null;

            for (Map.Entry<String, Object> entry: exampleValues.entrySet()) {
                if (ALL.equalsIgnoreCase(entry.getKey())) {
                    exampleValue = entry.getValue();
                } else if (DatabaseList.definitionMatches(entry.getKey(), database, false)) {
                    return entry.getValue();
                }
            }

            if (exampleValue != null) {
                return exampleValue;
            }
        }

        Map<String, String> standardExamples = new HashMap<>();
        standardExamples.put("tableName", "person");
        standardExamples.put("schemaName", "public");
        standardExamples.put("tableSchemaName", "public");
        standardExamples.put("catalogName", "cat");
        standardExamples.put("tableCatalogName", "cat");
        standardExamples.put("columnName", "id");
        standardExamples.put("columnNames", "id, name");
        standardExamples.put("indexName", "idx_address");
        standardExamples.put("columnDataType", "int");
        standardExamples.put("dataType", "int");
        standardExamples.put("sequenceName", "seq_id");
        standardExamples.put("viewName", "v_person");
        standardExamples.put("constraintName", "const_name");
        standardExamples.put("primaryKey", "pk_id");

        if (standardExamples.containsKey(parameterName)) {
            return standardExamples.get(parameterName);
        }

        for (String prefix : new String[] {"base", "referenced", "new", "old"}) {
            if (parameterName.startsWith(prefix)) {
                String mainName = StringUtil.lowerCaseFirst(parameterName.replaceFirst("^"+prefix, ""));
                if (standardExamples.containsKey(mainName)) {
                    return standardExamples.get(mainName);
                }
            }
        }
    
        switch (dataType) {
            case "string":
                return "A String";
            case "integer":
                return 3;
            case "boolean":
                return true;
            case "bigInteger":
                return new BigInteger("371717");
            case "list":
                return null; // TODO
        
            case "sequenceNextValueFunction":
                return new SequenceNextValueFunction("seq_name");
            case "databaseFunction":
                return new DatabaseFunction("now");
            case "list of columnConfig": {
                return Arrays.asList(new ColumnConfig().setName("id").setType("int"));
            }
            case "list of addColumnConfig": {
                return Arrays.asList(new AddColumnConfig().setName("id").setType("int"));
            }
            case "list of loadDataColumnConfig": {
                LoadDataColumnConfig cfg = new LoadDataColumnConfig();
                cfg.setName("id");
                cfg.setType(NUMERIC + "");
                cfg.setHeader("header1");
                LoadDataColumnConfig cfg2 = new LoadDataColumnConfig();
                cfg2.setName("name");
                cfg2.setType(BOOLEAN + "");
                cfg2.setIndex(3);
                return Arrays.asList(cfg, cfg2);
            }
            case "list of param":
                return Arrays.asList(new Param().setName("id").setValue("str")
                                    ,new Param().setValueNumeric("123"));
            case "list of arg":
                return Arrays.asList(new Arg("-out"),new Arg("-param2"));
            default:
                throw new UnexpectedLiquibaseException("Unknown dataType " + dataType + " for " + getParameterName());
        }
    }

    public String getDescription() {
        if (description != null) {
            return description;
        }

        Map<String, String> standardDescriptions = new HashMap<>();
        standardDescriptions.put("tableName", "Name of the table");
        standardDescriptions.put("schemaName", "Name of the schema");
        standardDescriptions.put("catalogName", "Name of the catalog");
        standardDescriptions.put("columnName", "Name of the column");

        return StringUtil.trimToEmpty(standardDescriptions.get(parameterName));

    }

    @Override
    public String toString() {
        return (change != null ? (change.toString() + ".") : "") + getParameterName();
    }
}<|MERGE_RESOLUTION|>--- conflicted
+++ resolved
@@ -100,13 +100,8 @@
 
         Set<String> computedDatabases = new HashSet<>();
 
-<<<<<<< HEAD
-        if ((supportedDatabases.length == 1) && StringUtil.join(supportedDatabases, ",").equals
-            (ChangeParameterMetaData.COMPUTE)) {
-=======
         if ((supportedDatabases.length == 1)
-          && StringUtils.join(supportedDatabases, ",").equals(COMPUTE)) {
->>>>>>> 582ba706
+          && StringUtil.join(supportedDatabases, ",").equals(COMPUTE)) {
             int validDatabases = 0;
             for (Database database : DatabaseFactory.getInstance().getImplementedDatabases()) {
                 if ((database.getShortName() == null) || "unsupported".equals(database.getShortName())) {
@@ -155,13 +150,8 @@
 
         Set<String> computedDatabases = new HashSet<>();
 
-<<<<<<< HEAD
-        if ((requiredDatabases.length == 1) && StringUtil.join(requiredDatabases, ",").equals
-            (ChangeParameterMetaData.COMPUTE)) {
-=======
         if ((requiredDatabases.length == 1)
-           && StringUtils.join(requiredDatabases, ",").equals(COMPUTE)) {
->>>>>>> 582ba706
+           && StringUtil.join(requiredDatabases, ",").equals(COMPUTE)) {
             int validDatabases = 0;
             for (Database database : DatabaseFactory.getInstance().getImplementedDatabases()) {
                 try {
