package liquibase.change.custom;

import liquibase.Scope;
import liquibase.change.AbstractChange;
import liquibase.change.ChangeMetaData;
import liquibase.change.DatabaseChange;
import liquibase.change.DatabaseChangeProperty;
import liquibase.database.Database;
import liquibase.exception.*;
import liquibase.parser.core.ParsedNode;
import liquibase.parser.core.ParsedNodeException;
import liquibase.resource.ResourceAccessor;
import liquibase.statement.SqlStatement;
import liquibase.util.ObjectUtil;

import java.util.*;

import static liquibase.change.ChangeParameterMetaData.ALL;

/**
 * Adapts CustomChange implementations to the standard change system used by Liquibase.
 * Custom change implementations should implement CustomSqlChange or CustomTaskChange
 *
 * @see liquibase.change.custom.CustomSqlChange
 * @see liquibase.change.custom.CustomTaskChange
 */
@DatabaseChange(name="customChange",
    description = "Although Liquibase tries to provide a wide range of database refactorings, there are times you may" +
        " want to create your own custom refactoring class.\n" +
<<<<<<< HEAD
                "\n" +
                "To create your own custom refactoring, simply create a class that implements the liquibase.change.custom.CustomSqlChange " +
                "or liquibase.change.custom.CustomTaskChange interface and use the <custom> tag in your change set.\n" +
                "\n" +
                "If your change can be rolled back, implement the liquibase.change.custom.CustomSqlRollback interface as well.\n" +
                "\n" +
                "For a sample custom change class, see liquibase.change.custom.ExampleCustomSqlChange",
        priority = ChangeMetaData.PRIORITY_DEFAULT)
=======
         "\n" +
        "To create your own custom refactoring, simply create a class that implements the " +
        "[liquibase.change.custom.CustomSqlChange](/javadoc/liquibase/change/custom/CustomSqlChange.html) " +
        "or [liquibase.change.custom.CustomTaskChange](/javadoc/liquibase/change/custom/CustomTaskChange.html)" +
         " interface <customChange> tag in your change set.\n" +
        "\n" +
        "If your change can be rolled back, implement the liquibase.change.custom.CustomSqlRollback interface as well.\n" +
        "\n" +
        "For a sample custom change class, see liquibase.change.custom.ExampleCustomSqlChange in the test folder",
    priority = ChangeMetaData.PRIORITY_DEFAULT)
>>>>>>> 582ba706
public class CustomChangeWrapper extends AbstractChange {

    /**
     * Non-private access only for testing.
     */
    CustomChange customChange;
    
    private String className;

    private SortedSet<String> params = new TreeSet<>();

    private Map<String, String> paramValues = new HashMap<>();

    private boolean configured;

    @Override
    public boolean generateStatementsVolatile(Database database) {
        return true;
    }

    /**
     * Return the CustomChange instance created by the call to {@link #setClass(String)}.
     */
    @DatabaseChangeProperty(isChangeProperty = false)
    public CustomChange getCustomChange() {
        return customChange;
    }

    /**
<<<<<<< HEAD
     * Specify the name of the class to use as the CustomChange and assigns it to {@link #getCustomChange()}.
=======
     * Returns the classloader to use when creating the CustomChange instance in {@link #setClass(String)}.
     */
    @DatabaseChangeProperty(isChangeProperty = false)
    public ClassLoader getClassLoader() {
        return classLoader;
    }

    public void setClassLoader(ClassLoader classLoader) {
        this.classLoader = classLoader;
    }

    /**
     * Specify the name of the class to use as the CustomChange. This method instantiates the class using {@link #getClassLoader()} or fallback methods
     * and assigns it to {@link #getCustomChange()}.
     * {@link #setClassLoader(ClassLoader)} must be called before this method. The passed class is constructed, but no parameters are set. They are set in {@link liquibase.change.Change#generateStatements(liquibase.database.Database)}
>>>>>>> 582ba706
     */
    public CustomChangeWrapper setClass(String className) throws CustomChangeException {
        if (className == null) {
            return this;
        }
        this.className = className;
            try {
                try {
                    customChange = (CustomChange) Class.forName(className, true, Scope.getCurrentScope().getClassLoader()).getConstructor().newInstance();
                } catch (ClassCastException e) { //fails in Ant in particular
                    try {
                        customChange = (CustomChange) Thread.currentThread().getContextClassLoader().loadClass(className).getConstructor().newInstance();
                    } catch (ClassNotFoundException e1) {
                        customChange = (CustomChange) Class.forName(className).getConstructor().newInstance();
                    }
                }
        } catch (Exception e) {
            throw new CustomChangeException(e);
        }

        return this;
    }

    /**
     * Returns the name of the custom class set in {@link #setClass(String)}
     */
    @DatabaseChangeProperty(description = "Name of the class that implements the custom change.",
            requiredForDatabase = ALL, supportsDatabase = ALL, exampleValue = "liquibase.change.custom.ExampleCustomSqlChange")
    public String getClassName() {
        return className;
    }

    /**
     * Specify a parameter on the CustomChange object to set before executing {@link liquibase.change.Change#generateStatements(liquibase.database.Database)}  or {@link #generateRollbackStatements(liquibase.database.Database)} on it.
     * The CustomChange class must have a set method for the given parameter. For example, to call setParam("lastName", "X") you must have a method setLastName(String val) on your class.
     */
    public void setParam(String name, String value) {
        this.params.add(name);
        this.paramValues.put(name, value);
    }

    /**
     * Returns the parameters set by {@link #setParam(String, String)}. If no parameters are set, an empty set will be returned
     */
    @DatabaseChangeProperty(isChangeProperty = false)
    public SortedSet<String> getParams() {
        return Collections.unmodifiableSortedSet(params);
    }

    /**
     * Get the value of a parameter set by {@link #setParam(String, String)}. If the parameter was not set, null will be returned.
     */
    public String getParamValue(String key) {
        return paramValues.get(key);
    }

    /**
     * Call the {@link CustomChange#validate(liquibase.database.Database)} method and return the result.
     */
    @Override
    public ValidationErrors validate(Database database) {
        if (!configured) {
            try {
                configureCustomChange();
            } catch (CustomChangeException e) {
                throw new UnexpectedLiquibaseException(e);
            }
        }

        try {
            return customChange.validate(database);
        } catch (Exception e) {
            return new ValidationErrors().addError("Exception thrown calling "+getClassName()+".validate():"+ e.getMessage());
        }
    }

    /**
     * Required for the Change interface, but not supported by CustomChanges. Returns an empty Warnings object.
     */
    @Override
    public Warnings warn(Database database) {
        //does not support warns
        return new Warnings();
    }

    /**
     * Finishes configuring the CustomChange based on the values passed to {@link #setParam(String, String)} then calls {@link CustomSqlChange#generateStatements(liquibase.database.Database)}
     * or {@link CustomTaskChange#execute(liquibase.database.Database)} depending on the CustomChange implementation.
     * <p></p>
     * If the CustomChange returns a null SqlStatement array, this method returns an empty array. If a CustomTaskChange is being used, this method will return an empty array.
     */
    @Override
    public SqlStatement[] generateStatements(Database database) {
        SqlStatement[] statements = null;
        try {
            configureCustomChange();
            if (customChange instanceof CustomSqlChange) {
                statements = ((CustomSqlChange) customChange).generateStatements(database);
            } else if (customChange instanceof CustomTaskChange) {
                ((CustomTaskChange) customChange).execute(database);
            } else {
                throw new UnexpectedLiquibaseException(customChange.getClass().getName() + " does not implement " + CustomSqlChange.class.getName() + " or " + CustomTaskChange.class.getName());
            }
        } catch (CustomChangeException e) {
            throw new UnexpectedLiquibaseException(e);
        }

        if (statements == null) {
            statements = new SqlStatement[0];
        }
        return statements;
    }

    /**
     * Finishes configuring the CustomChange based on the values passed to {@link #setParam(String, String)} then calls {@link CustomSqlRollback#generateRollbackStatements(liquibase.database.Database)}
     * or {@link CustomTaskRollback#rollback(liquibase.database.Database)} depending on the CustomChange implementation.
     * <p></p>
     * If the CustomChange returns a null SqlStatement array, this method returns an empty array. If a CustomTaskChange is being used, this method will return an empty array.
     * Any {@link RollbackImpossibleException} exceptions thrown by the CustomChange will thrown by this method.
     */
    @Override
    public SqlStatement[] generateRollbackStatements(Database database) throws RollbackImpossibleException {
        SqlStatement[] statements = null;
        try {
            configureCustomChange();
            if (customChange instanceof CustomSqlRollback) {
                statements = ((CustomSqlRollback) customChange).generateRollbackStatements(database);
            } else if (customChange instanceof CustomTaskRollback) {
                ((CustomTaskRollback) customChange).rollback(database);
            } else {
                throw new RollbackImpossibleException("Unknown rollback type: "+customChange.getClass().getName());
            }
        } catch (CustomChangeException e) {
            throw new UnexpectedLiquibaseException(e);
        }

        if (statements == null) {
            statements = new SqlStatement[0];
        }
        return statements;

    }


    /**
     * Returns true if the customChange supports rolling back.
     * {@link #generateRollbackStatements} may still trow a {@link RollbackImpossibleException} when it is actually exectued, even if this method returns true.
     * Currently only checks if the customChange implements {@link CustomSqlRollback}
     */
    @Override
    public boolean supportsRollback(Database database) {
        return (customChange instanceof CustomSqlRollback) || (customChange instanceof CustomTaskRollback);
    }

    /**
     * Return the customChange's {@link CustomChange#getConfirmationMessage} message as the Change's message.
     */
    @Override
    public String getConfirmationMessage() {
        try {
            configureCustomChange();
        } catch (CustomChangeException e) {
            throw new UnexpectedLiquibaseException(e);
        }

        return customChange.getConfirmationMessage();
    }

    private void configureCustomChange() throws CustomChangeException {
        if (configured) {
            return;
        }

        try {
            for (String param : params) {
                ObjectUtil.setProperty(customChange, param, paramValues.get(param));
            }
            customChange.setFileOpener(Scope.getCurrentScope().getResourceAccessor());
            customChange.setUp();

            configured = true;
        } catch (Exception e) {
            throw new CustomChangeException(e);
        }
    }

    @Override
    public SerializationType getSerializableFieldType(String field) {
        switch (field) {
            case "class":
                return SerializationType.NAMED_FIELD;
            case "param":
                return SerializationType.NESTED_OBJECT;
            default:
                throw new UnexpectedLiquibaseException("Unexpected CustomChangeWrapper field " + field);
        }
    }

    @Override
    public Object getSerializableFieldValue(String field) {
        switch (field) {
            case "class":
                return getClassName();
            case "param":
                return this.paramValues;
            default:
                throw new UnexpectedLiquibaseException("Unexpected CustomChangeWrapper field " + field);
        }
    }

    @Override
    public Set<String> getSerializableFields() {
        return new HashSet<>(Arrays.asList("class", "param"));
    }

    @Override
    public String getSerializedObjectNamespace() {
        return STANDARD_CHANGELOG_NAMESPACE;
    }

    @Override
    public void load(ParsedNode parsedNode, ResourceAccessor resourceAccessor) throws ParsedNodeException {
        try {
            setClass(parsedNode.getChildValue(null, "class", String.class));
        } catch (CustomChangeException e) {
            throw new ParsedNodeException(e);
        }
        super.load(parsedNode, resourceAccessor);
    }

    @Override
    public void customLoadLogic(ParsedNode parsedNode, ResourceAccessor resourceAccessor) throws ParsedNodeException {
        ParsedNode paramsNode = parsedNode.getChild(null, "params");
        if (paramsNode == null) {
            paramsNode = parsedNode;
        }

        for (ParsedNode child : paramsNode.getChildren(null, "param")) {
            Object value = child.getValue();
            if (value == null) {
                value = child.getChildValue(null, "value");
            }
            if (value != null) {
                value = value.toString();
            }
            this.setParam(child.getChildValue(null, "name", String.class), (String) value);
        }

        CustomChange customChange = null;
        try {
            customChange = (CustomChange) Class.forName(className, false, Scope.getCurrentScope().getClassLoader()).getConstructor().newInstance();
        } catch (Exception e) {
            throw new UnexpectedLiquibaseException(e);
        }
        for (ParsedNode node : parsedNode.getChildren()) {
            Object value = node.getValue();
            if ((value != null) && ObjectUtil.hasProperty(customChange, node.getName())) {
                this.setParam(node.getName(), value.toString());
            }
        }
    }
}<|MERGE_RESOLUTION|>--- conflicted
+++ resolved
@@ -27,16 +27,6 @@
 @DatabaseChange(name="customChange",
     description = "Although Liquibase tries to provide a wide range of database refactorings, there are times you may" +
         " want to create your own custom refactoring class.\n" +
-<<<<<<< HEAD
-                "\n" +
-                "To create your own custom refactoring, simply create a class that implements the liquibase.change.custom.CustomSqlChange " +
-                "or liquibase.change.custom.CustomTaskChange interface and use the <custom> tag in your change set.\n" +
-                "\n" +
-                "If your change can be rolled back, implement the liquibase.change.custom.CustomSqlRollback interface as well.\n" +
-                "\n" +
-                "For a sample custom change class, see liquibase.change.custom.ExampleCustomSqlChange",
-        priority = ChangeMetaData.PRIORITY_DEFAULT)
-=======
          "\n" +
         "To create your own custom refactoring, simply create a class that implements the " +
         "[liquibase.change.custom.CustomSqlChange](/javadoc/liquibase/change/custom/CustomSqlChange.html) " +
@@ -47,7 +37,6 @@
         "\n" +
         "For a sample custom change class, see liquibase.change.custom.ExampleCustomSqlChange in the test folder",
     priority = ChangeMetaData.PRIORITY_DEFAULT)
->>>>>>> 582ba706
 public class CustomChangeWrapper extends AbstractChange {
 
     /**
@@ -77,25 +66,7 @@
     }
 
     /**
-<<<<<<< HEAD
      * Specify the name of the class to use as the CustomChange and assigns it to {@link #getCustomChange()}.
-=======
-     * Returns the classloader to use when creating the CustomChange instance in {@link #setClass(String)}.
-     */
-    @DatabaseChangeProperty(isChangeProperty = false)
-    public ClassLoader getClassLoader() {
-        return classLoader;
-    }
-
-    public void setClassLoader(ClassLoader classLoader) {
-        this.classLoader = classLoader;
-    }
-
-    /**
-     * Specify the name of the class to use as the CustomChange. This method instantiates the class using {@link #getClassLoader()} or fallback methods
-     * and assigns it to {@link #getCustomChange()}.
-     * {@link #setClassLoader(ClassLoader)} must be called before this method. The passed class is constructed, but no parameters are set. They are set in {@link liquibase.change.Change#generateStatements(liquibase.database.Database)}
->>>>>>> 582ba706
      */
     public CustomChangeWrapper setClass(String className) throws CustomChangeException {
         if (className == null) {
