--- conflicted
+++ resolved
@@ -32,12 +32,12 @@
         public ColumnConfig[] getColumnsToAdd() {
             return new ColumnConfig[0];
         }
-    
+
         @Override
         public boolean copyThisColumn(ColumnConfig column) {
             return true;
         }
-    
+
         @Override
         public boolean createThisColumn(ColumnConfig column) {
             if (column.getName().equals(getColumnName())) {
@@ -45,12 +45,12 @@
             }
             return true;
         }
-    
+
         @Override
         public boolean createThisIndex(Index index) {
             return true;
         }
-    
+
     }
 
 
@@ -61,189 +61,97 @@
     private String defaultNullValue;
     private String columnDataType;
     private String constraintName;
-<<<<<<< HEAD
-    
+    private Boolean shouldValidate;
+
     @DatabaseChangeProperty(since = "3.0", mustEqualExisting ="column.relation.catalog")
-=======
-    private Boolean shouldValidate;
-
-    @DatabaseChangeProperty(mustEqualExisting ="column.relation.catalog", since = "3.0")
->>>>>>> 668c59ae
     public String getCatalogName() {
         return catalogName;
     }
-    
+
     public void setCatalogName(String catalogName) {
         this.catalogName = catalogName;
     }
-    
+
     @DatabaseChangeProperty(mustEqualExisting ="column.relation.schema")
     public String getSchemaName() {
         return schemaName;
     }
-    
+
     public void setSchemaName(String schemaName) {
         this.schemaName = schemaName;
     }
-    
+
     @DatabaseChangeProperty(description = "Adds a not-null constraint to an " +
      "existing table. If a defaultNullValue attribute is passed, all null values for the column will be updated to " +
      "the passed value before the constraint is applied.", mustEqualExisting = "column.relation")
     public String getTableName() {
         return tableName;
     }
-    
+
     public void setTableName(String tableName) {
         this.tableName = tableName;
     }
-    
+
     @DatabaseChangeProperty(description = "Name of the column to add the constraint to",
         mustEqualExisting = "column.relation.column")
     public String getColumnName() {
         return columnName;
     }
-    
+
     public void setColumnName(String columnName) {
         this.columnName = columnName;
     }
-    
+
     @DatabaseChangeProperty(description = "Value to set all currently null values to. If not set, change will fail " +
      "if null values exist")
     public String getDefaultNullValue() {
         return defaultNullValue;
     }
-    
+
     public void setDefaultNullValue(String defaultNullValue) {
         this.defaultNullValue = defaultNullValue;
     }
-    
+
     @DatabaseChangeProperty(description = "Current data type of the column")
     public String getColumnDataType() {
         return columnDataType;
     }
-    
+
     public void setColumnDataType(String columnDataType) {
         this.columnDataType = columnDataType;
     }
-    
+
     @DatabaseChangeProperty(description = "Created constraint name (if database supports names for NOT NULL " +
      "constraints)")
     public String getConstraintName() {
         return constraintName;
     }
-    
+
     public void setConstraintName(String constraintName) {
         this.constraintName = constraintName;
     }
-    
+
     @Override
     public SqlStatement[] generateStatements(Database database) {
-<<<<<<< HEAD
         List<SqlStatement> statements = new ArrayList<>();
-        
-=======
-////  if (database instanceof SQLiteDatabase) {
-//      // return special statements for SQLite databases
-//      return generateStatementsForSQLiteDatabase(database);
-//    }
-    	List<SqlStatement> statements = new ArrayList<SqlStatement>();
-
->>>>>>> 668c59ae
+
         if (defaultNullValue != null) {
             statements.add(new UpdateStatement(getCatalogName(), getSchemaName(), getTableName())
                                    .addNewColumnValue(getColumnName(), defaultNullValue)
                                    .setWhereClause(database.escapeObjectName(getColumnName(), Column.class) +
                                    " IS NULL"));
         }
-<<<<<<< HEAD
-        
-        statements.add(new SetNullableStatement(getCatalogName(), getSchemaName(), getTableName(), getColumnName(),
-            getColumnDataType(), false, getConstraintName()));
-=======
-
-    	statements.add(new SetNullableStatement(getCatalogName(), getSchemaName(), getTableName(),
-                getColumnName(), getColumnDataType(), false, getConstraintName(),shouldValidate));
-
->>>>>>> 668c59ae
+
+        statements.add(new SetNullableStatement(getCatalogName(), getSchemaName(), getTableName(),
+                getColumnName(),
+            getColumnDataType(), false, getConstraintName(),shouldValidate));
         if (database instanceof DB2Database) {
             statements.add(new ReorganizeTableStatement(getCatalogName(), getSchemaName(), getTableName()));
         }
         
         return statements.toArray(new SqlStatement[statements.size()]);
     }
-<<<<<<< HEAD
-    
-=======
-
-    private SqlStatement[] generateStatementsForSQLiteDatabase(Database database) {
-    	
-    	// SQLite does not support this ALTER TABLE operation until now.
-		// For more information see: http://www.sqlite.org/omitted.html.
-		// This is a small work around...
-    	
-    	List<SqlStatement> statements = new ArrayList<SqlStatement>();
-    	
-        if (defaultNullValue != null) {
-            statements.add(new UpdateStatement(getCatalogName(), getSchemaName(), getTableName())
-                    .addNewColumnValue(getColumnName(), getDefaultNullValue())
-                    .setWhereClause(getColumnName() + " IS NULL"));
-        }
-
-//		// ... test if column contains NULL values
-//		if (defaultNullValue == null) {
-//			List<Map> null_rows = null;
-//			try {
-//				null_rows = database.getExecutor().
-//					queryForList(new RawSqlStatement(
-//						"SELECT * FROM `"+
-//						database.escapeTableName(getSchemaName(), getTableName())+
-//						"` WHERE `"+getColumnName()+"` IS NULL;"));
-//			} catch (DatabaseException e) {
-//				e.printStackTrace();
-//			}
-//    		if (null_rows.size()>0) {
-//    			throw new UnsupportedChangeException(
-//    					"Failed to add a Not-Null-Constraint because " +
-//    					"some values are null. Use the " +
-//    					"defaultNullValue attribute to define default " +
-//    					"values for the existing null values.");
-//    		}
-//    	}
-
-		// define alter table logic
-		AlterTableVisitor rename_alter_visitor = new AlterTableVisitor() {
-			@Override
-            public ColumnConfig[] getColumnsToAdd() {
-				return new ColumnConfig[0];
-			}
-			@Override
-            public boolean copyThisColumn(ColumnConfig column) {
-				return true;
-			}
-			@Override
-            public boolean createThisColumn(ColumnConfig column) {
-				if (column.getName().equals(getColumnName())) {
-					column.getConstraints().setNullable(false);
-				}
-				return true;
-			}
-			@Override
-            public boolean createThisIndex(Index index) {
-				return true;
-			}
-		};
-    		
-		try {
-    		// alter table
-			statements.addAll(SQLiteDatabase.getAlterTableStatements(rename_alter_visitor, database,getCatalogName(), getSchemaName(),getTableName()));
-    	} catch (Exception e) {
-			e.printStackTrace();
-		}
-    	
-    	return statements.toArray(new SqlStatement[statements.size()]);
-    }
-
->>>>>>> 668c59ae
+
     @Override
     protected Change[] createInverses() {
         DropNotNullConstraintChange inverse = new DropNotNullConstraintChange();
@@ -251,12 +159,12 @@
         inverse.setSchemaName(getSchemaName());
         inverse.setTableName(getTableName());
         inverse.setColumnDataType(getColumnDataType());
-        
+
         return new Change[]{
                 inverse
         };
     }
-    
+
     @Override
     public String getConfirmationMessage() {
         return "NOT NULL constraint " +
@@ -264,14 +172,11 @@
                 ? String.format("\"%s\" ", getConstraintName()) : "" ) +
             "has been added to " + getTableName() + "." + getColumnName();
     }
-    
+
     @Override
     public String getSerializedObjectNamespace() {
         return STANDARD_CHANGELOG_NAMESPACE;
     }
-<<<<<<< HEAD
-}
-=======
 
     /**
      * In certain SQL dialects, the VALIDATE keyword defines whether a NOT NULL constraint on a column in a table
@@ -295,4 +200,3 @@
         this.shouldValidate = shouldValidate;
     }
 }
->>>>>>> 668c59ae
