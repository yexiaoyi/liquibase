package liquibase.change.core;

import liquibase.CatalogAndSchema;
import liquibase.Scope;
import liquibase.change.*;
import liquibase.changelog.ChangeSet;
import liquibase.database.AbstractJdbcDatabase;
import liquibase.database.Database;
import liquibase.database.core.MSSQLDatabase;
import liquibase.database.core.MySQLDatabase;
import liquibase.database.core.PostgresDatabase;
import liquibase.datatype.DataTypeFactory;
import liquibase.datatype.LiquibaseDataType;
import liquibase.exception.DatabaseException;
import liquibase.exception.DateParseException;
import liquibase.exception.LiquibaseException;
import liquibase.exception.UnexpectedLiquibaseException;
import liquibase.exception.Warnings;
import liquibase.executor.ExecutorService;
import liquibase.executor.LoggingExecutor;
import liquibase.io.EmptyLineAndCommentSkippingInputStream;
import liquibase.logging.Logger;
import liquibase.resource.ResourceAccessor;
import liquibase.snapshot.InvalidExampleException;
import liquibase.snapshot.SnapshotGeneratorFactory;
import liquibase.statement.BatchDmlExecutablePreparedStatement;
import liquibase.statement.ExecutablePreparedStatementBase;
import liquibase.statement.InsertExecutablePreparedStatement;
import liquibase.statement.SqlStatement;
import liquibase.statement.core.InsertOrUpdateStatement;
import liquibase.statement.core.InsertSetStatement;
import liquibase.statement.core.InsertStatement;
import liquibase.structure.core.Column;
import liquibase.structure.core.DataType;
import liquibase.structure.core.Table;
import liquibase.util.BooleanParser;
import liquibase.util.ObjectUtil;
import liquibase.util.StreamUtil;
import liquibase.util.StringUtil;
import liquibase.util.csv.CSVReader;

import java.io.IOException;
import java.io.InputStream;
import java.io.Reader;
import java.util.*;
import java.util.regex.Pattern;

import static java.util.ResourceBundle.getBundle;

@DatabaseChange(name = "loadData",
        description = "Loads data from a CSV file into an existing table. A value of NULL in a cell will be " +
                "converted to a database NULL rather than the string 'NULL'.\n" +
                "Lines starting with # (hash) sign are treated as comments. You can change comment pattern by " +
                "specifying 'commentLineStartsWith' property in loadData tag." +
                "To disable comments set 'commentLineStartsWith' to empty value'\n" +
                "\n" +
                "If the data type for a load column is set to NUMERIC, numbers are parsed in US locale (e.g. 123.45)." +
                "\n" +
                "Date/Time values included in the CSV file should be in ISO format " +
            "http://en.wikipedia.org/wiki/ISO_8601 in order to be parsed correctly by Liquibase. Liquibase will " +
                "initially set the date format to be 'yyyy-MM-dd'T'HH:mm:ss' and then it checks for two special " +
                "cases which will override the data format string.\n" +
                "\n" +
                "If the string representing the date/time includes a '.', then the date format is changed to " +
                "'yyyy-MM-dd'T'HH:mm:ss.SSS'\n" +
                "If the string representing the date/time includes a space, then the date format is changed " +
                "to 'yyyy-MM-dd HH:mm:ss'\n" +
            "Once the date format string is set, Liquibase will then call the SimpleDateFormat.parse() method " +
                "attempting to parse the input string so that it can return a Date/Time. If problems occur, " +
                "then a ParseException is thrown and the input string is treated as a String for the INSERT command " +
                "to be generated.\n" +
                "If UUID type is used UUID value is stored as string and NULL in cell is supported. Column config should be used in xml.",
        priority = ChangeMetaData.PRIORITY_DEFAULT, appliesTo = "table",
        since = "1.7")
public class LoadDataChange extends AbstractChange implements ChangeWithColumns<LoadDataColumnConfig> {
    /**
     * CSV Lines starting with that sign(s) will be treated as comments by default
     */
    public static final String DEFAULT_COMMENT_PATTERN = "#";
<<<<<<< HEAD
    private static final Logger LOG = Scope.getCurrentScope().getLog(LoadDataChange.class);
=======
    public static final Pattern BASE64_PATTERN = Pattern.compile("^(?:[A-Za-z0-9+/]{4})*(?:[A-Za-z0-9+/]{2}==|[A-Za-z0-9+/]{3}=)?$");
    private static final Logger LOG = LogService.getLog(LoadDataChange.class);
>>>>>>> 07981060
    private static ResourceBundle coreBundle = getBundle("liquibase/i18n/liquibase-core");
    private String catalogName;
    private String schemaName;
    private String tableName;
    private String file;
    private String commentLineStartsWith = DEFAULT_COMMENT_PATTERN;
    private Boolean relativeToChangelogFile;
    private String encoding;
    private String separator = liquibase.util.csv.CSVReader.DEFAULT_SEPARATOR + "";
    private String quotchar = liquibase.util.csv.CSVReader.DEFAULT_QUOTE_CHARACTER + "";
    private List<LoadDataColumnConfig> columns = new ArrayList<>();

    private Boolean usePreparedStatements;

    /**
     * Transform a value read from a CSV file into a string to be written into the database if the column type
     * is not known.
     *
     * @param value the value to transform
     * @return if the value is empty or the string "NULL" (case-insensitive), return the empty string.
     * If not, the value "toString()" representation (trimmed of spaces left and right) is returned.
     */
    protected static String getValueToWrite(Object value) {
        if ((value == null) || "NULL".equalsIgnoreCase(value.toString())) {
            return "";
        } else {
            return value.toString().trim();
        }
    }

    // TODO: We can currently do this for INSERT operations, but not yet for UPDATE operations, so loadUpdateDataChange
    // will overwrite this flag for now.
    protected boolean hasPreparedStatementsImplemented() {
        return true;
    }

    @Override
    public boolean supports(Database database) {
        return true;
    }

    @Override
    public boolean generateRollbackStatementsVolatile(Database database) {
        return true;
    }

    @DatabaseChangeProperty(
        since = "3.0",
        mustEqualExisting = "table.catalog"
    )
    public String getCatalogName() {
        return catalogName;
    }

    public void setCatalogName(String catalogName) {
        this.catalogName = catalogName;
    }

    @DatabaseChangeProperty(mustEqualExisting = "table.schema")
    public String getSchemaName() {
        return schemaName;
    }

    public void setSchemaName(String schemaName) {
        this.schemaName = schemaName;
    }

    @DatabaseChangeProperty(
        description = "Name of the table to insert data into",
        requiredForDatabase = "all",
        mustEqualExisting = "table"
    )
    public String getTableName() {
        return tableName;
    }

    public void setTableName(String tableName) {
        this.tableName = tableName;
    }

    @DatabaseChangeProperty(
        description = "CSV file to load",
        exampleValue = "com/example/users.csv",
        requiredForDatabase = "all"
    )
    public String getFile() {
        return file;
    }

    public void setFile(String file) {
        this.file = file;
    }

    public Boolean getUsePreparedStatements() {
        return usePreparedStatements;
    }

    public void setUsePreparedStatements(Boolean usePreparedStatements) {
        this.usePreparedStatements = usePreparedStatements;
    }

    public String getCommentLineStartsWith() {
        return commentLineStartsWith;
    }

    public void setCommentLineStartsWith(String commentLineStartsWith) {

        //if the value is null (not provided) we want to use default value
        if (commentLineStartsWith == null) {
            this.commentLineStartsWith = DEFAULT_COMMENT_PATTERN;
        } else if ("".equals(commentLineStartsWith)) {
            this.commentLineStartsWith = null;
        } else {
            this.commentLineStartsWith = commentLineStartsWith;
        }
    }

    public Boolean isRelativeToChangelogFile() {
        return relativeToChangelogFile;
    }

    public void setRelativeToChangelogFile(Boolean relativeToChangelogFile) {
        this.relativeToChangelogFile = relativeToChangelogFile;
    }

    @DatabaseChangeProperty(
        description = "Encoding of the CSV file (defaults to UTF-8)",
        exampleValue = "UTF-8"
    )
    public String getEncoding() {
        return encoding;
    }

    public void setEncoding(String encoding) {
        this.encoding = encoding;
    }

    @DatabaseChangeProperty(exampleValue = ",")
    public String getSeparator() {
        return separator;
    }

    public void setSeparator(String separator) {
        if ((separator != null) && "\\t".equals(separator)) {
            separator = "\t";
        }
        this.separator = separator;
    }

    @DatabaseChangeProperty(exampleValue = "'")
    public String getQuotchar() {
        return quotchar;
    }

    public void setQuotchar(String quotchar) {
        this.quotchar = quotchar;
    }

    @Override
    public void addColumn(LoadDataColumnConfig column) {
        columns.add(column);
    }

    @Override
    @DatabaseChangeProperty(description = "Defines how the data should be loaded.", requiredForDatabase = "all")
    public List<LoadDataColumnConfig> getColumns() {
        return columns;
    }

    @Override
    public void setColumns(List<LoadDataColumnConfig> columns) {
        this.columns = columns;
    }

    @Override
    public SqlStatement[] generateStatements(Database database) {
        boolean databaseSupportsBatchUpdates = false;
        try {
            databaseSupportsBatchUpdates = database.supportsBatchUpdates();
        } catch (DatabaseException e) {
            throw new UnexpectedLiquibaseException(e);
        }

        CSVReader reader = null;
        try {
            reader = getCSVReader();

            if (reader == null) {
                throw new UnexpectedLiquibaseException("Unable to read file " + this.getFile());
            }

            String[] headers = reader.readNext();
            if (headers == null) {
                throw new UnexpectedLiquibaseException("Data file " + getFile() + " was empty");
            }

            // If we do not have a column list yet, take the column list we interpolated from the CSV headers
            // earlier.
            if (columns.isEmpty()) {
                columns.addAll(getColumnsFromHeaders(headers));
            }

            // If we have an real JDBC connection to the database, ask the database for any missing column types.
            try {
                retrieveMissingColumnLoadTypes(columns, database);
            } catch (DatabaseException e) {
                throw new UnexpectedLiquibaseException(e);
            }

            List<ExecutablePreparedStatementBase> batchedStatements = new ArrayList<>();
            boolean anyPreparedStatements = false;
            String[] line;
            // Start at '1' to take into account the header (already processed):
            int lineNumber = 1;

            boolean isCommentingEnabled = StringUtil.isNotEmpty(commentLineStartsWith);

            List<SqlStatement> statements = new ArrayList<>();
            while ((line = reader.readNext()) != null) {
                lineNumber++;
                if
                ((line.length == 0) || ((line.length == 1) && (StringUtil.trimToNull(line[0]) == null)) ||
                    (isCommentingEnabled && isLineCommented(line))
                ) {
                    //nothing interesting on this line
                    continue;
                }

                // Ensure each line has the same number of columns defined as does the header.
                // (Failure could indicate unquoted strings with commas, for example).
                if (line.length != headers.length) {
                    throw new UnexpectedLiquibaseException(
                        "CSV file " + getFile() + " Line " + lineNumber + " has " + line.length +
                            " values defined, Header has " + headers.length +
                            ". Numbers MUST be equal (check for unquoted string with embedded commas)"
                    );
                }

                boolean needsPreparedStatement = false;
                if (usePreparedStatements != null && usePreparedStatements) {
                    needsPreparedStatement = true;
                }

                List<ColumnConfig> columnsFromCsv = new ArrayList<>();
                for (int i = 0; i < headers.length; i++) {
                    Object value = line[i];
                    String columnName = headers[i].trim();

                    ColumnConfig valueConfig = new ColumnConfig();

                    ColumnConfig columnConfig = getColumnConfig(i, headers[i].trim());

                    //
                    // Always set the type for the valueConfig if the value is NULL
                    //
                    if ("NULL".equalsIgnoreCase(value.toString())) {
                        valueConfig.setType(columnConfig.getType());
                    }
                    if (columnConfig != null) {
                        if ("skip".equalsIgnoreCase(columnConfig.getType())) {
                            continue;
                        }

                        // don't overwrite header name unless there is actually a value to override it with
                        if (columnConfig.getName() != null) {
                            columnName = columnConfig.getName();
                        }

                        valueConfig.setName(columnName);

                        if (columnConfig.getType() != null) {
                            if (columnConfig.getType().equalsIgnoreCase(LOAD_DATA_TYPE.BOOLEAN.toString())) {
                                if ("NULL".equalsIgnoreCase(value.toString())) {
                                    valueConfig.setValue(null);
                                } else {
                                    valueConfig.setValueBoolean(
                                        BooleanParser.parseBoolean(value.toString().toLowerCase())
                                    );
                                }
                            } else if (columnConfig.getType().equalsIgnoreCase(LOAD_DATA_TYPE.NUMERIC.toString())) {
                                if ("NULL".equalsIgnoreCase(value.toString())) {
                                    valueConfig.setValue(null);
                                } else {
                                    valueConfig.setValueNumeric(value.toString());
                                }
                            } else if
                            (
                                columnConfig.getType().toLowerCase().contains("date")
                                    || columnConfig.getType().toLowerCase().contains("time")
                            ) {
                                if ("NULL".equalsIgnoreCase(value.toString())) {
                                    valueConfig.setValue(null);
                                } else {
                                    try {
                                        // Need the column type for handling 'NOW' or 'TODAY' type column value
                                        valueConfig.setType(columnConfig.getType());
                                        valueConfig.setValueDate(value.toString());
                                    } catch (DateParseException e) {
                                        throw new UnexpectedLiquibaseException(e);
                                    }
                                }
                            } else if (columnConfig.getType().equalsIgnoreCase(LOAD_DATA_TYPE.STRING.toString())) {
                                if ("NULL".equalsIgnoreCase(value.toString())) {
                                    valueConfig.setType(columnConfig.getType());
                                    valueConfig.setValue(null);
                                } else {
                                    valueConfig.setValue(value.toString());
                                }
                            } else if (columnConfig.getType().equalsIgnoreCase(LOAD_DATA_TYPE.COMPUTED.toString())) {
                                if ("NULL".equalsIgnoreCase(value.toString())) {
                                    valueConfig.setValue(null);
                                } else {
                                    liquibase.statement.DatabaseFunction function =
                                        new liquibase.statement.DatabaseFunction(value.toString());
                                    valueConfig.setValueComputed(function);
                                }
                            } else if (columnConfig.getType().equalsIgnoreCase(LOAD_DATA_TYPE.SEQUENCE.toString())) {
                                String sequenceName;
                                if ("NULL".equalsIgnoreCase(value.toString())) {
                                    sequenceName = columnConfig.getDefaultValue();
                                    if (sequenceName == null) {
                                        throw new UnexpectedLiquibaseException(
                                            "Must set a sequence name in the loadData column defaultValue attribute"
                                        );
                                    }
                                } else {
                                    sequenceName = value.toString();
                                }
                                liquibase.statement.SequenceNextValueFunction function =
                                    new liquibase.statement.SequenceNextValueFunction(sequenceName);
                                valueConfig.setValueComputed(function);

                            } else if (columnConfig.getType().equalsIgnoreCase(LOAD_DATA_TYPE.BLOB.toString())) {
                                if ("NULL".equalsIgnoreCase(value.toString())) {
                                    valueConfig.setValue(null);
                                } else if (BASE64_PATTERN.matcher(value.toString()).matches()) {
                                    valueConfig.setType(columnConfig.getType());
                                    valueConfig.setValue(value.toString());
                                    needsPreparedStatement = true;
                                } else {
                                    valueConfig.setValueBlobFile(value.toString());
                                    needsPreparedStatement = true;
                                }
                            } else if (columnConfig.getType().equalsIgnoreCase(LOAD_DATA_TYPE.CLOB.toString())) {
                                if ("NULL".equalsIgnoreCase(value.toString())) {
                                    valueConfig.setValue(null);
                                } else {
                                    valueConfig.setValueClobFile(value.toString());
                                    needsPreparedStatement = true;
                                }
                            } else if (columnConfig.getType().equalsIgnoreCase(LOAD_DATA_TYPE.UUID.toString())) {
                                valueConfig.setType(columnConfig.getType());
                                if ("NULL".equalsIgnoreCase(value.toString())) {
                                    valueConfig.setValue(null);
                                } else {
                                    valueConfig.setValue(value.toString());
                                }                                
                            } else {
                                throw new UnexpectedLiquibaseException(
                                    String.format(coreBundle.getString("loaddata.type.is.not.supported"),
                                        columnConfig.getType()
                                    )
                                );
                            }
                        } else {
                            // columnConfig did not specify a type
                            valueConfig.setValue(getValueToWrite(value));
                        }
                    } else {
                        // No columnConfig found. Assume header column name to be the table column name.
                        if (columnName.contains("(") || (columnName.contains(")") && (database instanceof
                            AbstractJdbcDatabase))) {
                            columnName = ((AbstractJdbcDatabase) database).quoteObject(columnName, Column.class);
                        }

                        valueConfig.setName(columnName);

                        valueConfig.setValue(getValueToWrite(value));
                    }
                    columnsFromCsv.add(valueConfig);
                }
                // end of: iterate through all the columns of a CSV line

                // Try to use prepared statements if any of the two following conditions apply:
                // 1. There is no other option than using a prepared statement (e.g. in cases of LOBs)
                // 2. The database supports batched statements (for improved performance) AND we are not in an
                //    "SQL" mode (i.e. we generate an SQL file instead of actually modifying the database).
                if
                ((needsPreparedStatement || (databaseSupportsBatchUpdates &&
                        Scope.getCurrentScope().getSingleton(ExecutorService.class).executorExists("logging", database) &&
                        !(Scope.getCurrentScope().getSingleton(ExecutorService.class).getExecutor("logging", database) instanceof LoggingExecutor))) &&
                        hasPreparedStatementsImplemented()) {
                    anyPreparedStatements = true;
                    ExecutablePreparedStatementBase stmt =
                        this.createPreparedStatement(
                            database, getCatalogName(), getSchemaName(), getTableName(), columnsFromCsv,
                            getChangeSet(), Scope.getCurrentScope().getResourceAccessor()
                        );
                    batchedStatements.add(stmt);
                } else {
                    InsertStatement insertStatement =
                        this.createStatement(getCatalogName(), getSchemaName(), getTableName());

                    for (ColumnConfig column : columnsFromCsv) {
                        String columnName = column.getName();
                        Object value = column.getValueObject();

                        if (value == null) {
                            value = "NULL";
                        }

                        insertStatement.addColumnValue(columnName, value);
                    }

                    statements.add(insertStatement);
                }
                // end of: will we use a PreparedStatement?
            }
            // end of: loop for every input line from the CSV file

            if (anyPreparedStatements) {

                // If we have only prepared statements and the database supports batching, let's roll
                if (databaseSupportsBatchUpdates && statements.isEmpty() && (!batchedStatements.isEmpty())) {
                    return new SqlStatement[] {
                            new BatchDmlExecutablePreparedStatement(
                                    database, getCatalogName(), getSchemaName(),
                                    getTableName(), columns,
                                    getChangeSet(), Scope.getCurrentScope().getResourceAccessor(),
                                    batchedStatements)
                    };
                } else {
                    return statements.toArray(new SqlStatement[statements.size()]);
                }
            } else {
            	if (statements.isEmpty()) {
            		// avoid returning unnecessary dummy statement
            		return new SqlStatement[0];
            	}

                InsertSetStatement statementSet = this.createStatementSet(
                        getCatalogName(), getSchemaName(), getTableName()
                );
                for (SqlStatement stmt : statements) {
                    statementSet.addInsertStatement((InsertStatement) stmt);
                }

                if ((database instanceof MSSQLDatabase) || (database instanceof MySQLDatabase) || (database
                    instanceof PostgresDatabase)) {
                    List<InsertStatement> innerStatements = statementSet.getStatements();
                    if ((innerStatements != null) && (!innerStatements.isEmpty()) && (innerStatements.get(0)
                        instanceof InsertOrUpdateStatement)) {
                        //cannot do insert or update in a single statement
                        return statementSet.getStatementsArray();
                    }
                    // we only return a single "statement" - it's capable of emitting multiple sub-statements,
                    // should the need arise, on generation.
                    return new SqlStatement[]{statementSet};
                } else {
                    return statementSet.getStatementsArray();
                }
            }
        } catch (IOException | LiquibaseException e) {
            throw new RuntimeException(e);
        } catch (UnexpectedLiquibaseException ule) {
            if ((getChangeSet() != null) && (getChangeSet().getFailOnError() != null) && !getChangeSet()
                .getFailOnError()) {
                LOG.info("Change set " + getChangeSet().toString(false) +
                         " failed, but failOnError was false.  Error: " + ule.getMessage());
                return new SqlStatement[0];
            } else {
                throw ule;
            }
        } finally {
            if (null != reader) {
                try {
                    reader.close();
                } catch (IOException e) {
                    // Do nothing
                }
            }
        }
    }

    /**
     * Iterate through the List of LoadDataColumnConfig and ask the database for any column types that we have
     * no data type of.
     * @param columns a list of LoadDataColumnConfigs to process
     */
    @SuppressWarnings("CommentedOutCodeLine")
    private void retrieveMissingColumnLoadTypes(List<LoadDataColumnConfig> columns, Database database) throws
            DatabaseException {
        boolean matched = false;

        // If no column is missing type information, we are already done.
        for (LoadDataColumnConfig c : columns) {
            if (c.getType() == null) {
                matched = true;
            }
        }
        if (!matched) {
            return;
        }
        /* The above is the JDK7 version of:
           if (columns.stream().noneMatch(c -> c.getType() == null)) {
            return;
        }
        */

        // Snapshot the database table
        CatalogAndSchema catalogAndSchema = new CatalogAndSchema(getCatalogName(), getSchemaName());
        catalogAndSchema = catalogAndSchema.standardize(database);
        Table targetTable = new Table(catalogAndSchema.getCatalogName(), catalogAndSchema.getSchemaName(),
                database.correctObjectName(getTableName(), Table.class));
        Table snapshotOfTable;
        try {
            snapshotOfTable = SnapshotGeneratorFactory.getInstance().createSnapshot(
                        targetTable,
                        database);
        } catch (InvalidExampleException e) {
            throw new DatabaseException(e);
        }
        if (snapshotOfTable == null) {
            LOG.warning(String.format(
                    coreBundle.getString("could.not.snapshot.table.to.get.the.missing.column.type.information"),
                    database.escapeTableName(
                            targetTable.getSchema().getCatalogName(),
                            targetTable.getSchema().getName(),
                            targetTable.getName())
            ));
            return;
        }

        // Save the columns of the database table in a lookup table
        Map<String, Column> tableColumns = new HashMap<>();
        for (Column c : snapshotOfTable.getColumns()) {
            // Normalise the LoadDataColumnConfig column names to the database
            tableColumns.put(database.correctObjectName(c.getName(), Column.class), c);
        }
        /* The above is the JDK7 version of:
            snapshotOfTable.getColumns().forEach(c -> tableColumns.put(c.getName(), c));
        */

        // Normalise the LoadDataColumnConfig column names to the database
        Map<String, LoadDataColumnConfig> columnConfigs = new HashMap<>();
        for (LoadDataColumnConfig c : columns) {
            columnConfigs.put(
                database.correctObjectName(c.getName(), Column.class),
                c
            );
        }
        /* The above is the JDK7 version of:
        columns.forEach(c -> columnConfigs.put(
                database.correctObjectName(c.getName(), Column.class),
                c
        ));
        */

        for (Map.Entry<String, LoadDataColumnConfig> entry : columnConfigs.entrySet()) {
            if (!(entry.getValue().getType() == null)) {
                continue;
            }
            LoadDataColumnConfig columnConfig = entry.getValue();
            DataType dataType = tableColumns.get(entry.getKey()).getType();
            if (dataType == null) {
                LOG.warning(String.format(coreBundle.getString("unable.to.find.load.data.type"),
                    columnConfig.toString(), snapshotOfTable.toString()));
                columnConfig.setType(LOAD_DATA_TYPE.STRING.toString());
            } else {
                LiquibaseDataType liquibaseDataType = DataTypeFactory.getInstance()
                    .fromDescription(dataType.toString(), database);
                if (liquibaseDataType != null) {
                    columnConfig.setType(liquibaseDataType.getLoadTypeName().toString());
                } else {
                    LOG.warning(String.format(coreBundle.getString("unable.to.convert.load.data.type"),
                        columnConfig.toString(), snapshotOfTable.toString(), dataType.toString()));
                }
            }
        }

        /* The above is the JDK7 version of:
        columnConfigs.entrySet().stream()
                .filter(entry -> entry.getValue().getType() == null)
                .forEach(entry -> {
                    LoadDataColumnConfig columnConfig = entry.getValue();
                    DataType dataType = tableColumns.get(entry.getKey()).getType();
                    if (dataType == null) {
                        LOG.warning(String.format(coreBundle.getString("unable.to.find.load.data.type"),
                                columnConfig.toString(), snapshotOfTable.toString() ));
                        columnConfig.setType(LOAD_DATA_TYPE.STRING.toString());
                    } else {
                        LiquibaseDataType liquibaseDataType = DataTypeFactory.getInstance()
                                .fromDescription(dataType.toString(), database);
                        if (liquibaseDataType != null) {
                            columnConfig.setType(liquibaseDataType.getLoadTypeName().toString());
                        } else {
                            LOG.warning(String.format(coreBundle.getString("unable.to.convert.load.data.type"),
                                    columnConfig.toString(), snapshotOfTable.toString(), liquibaseDataType.toString()));
                        }
                    }
                }
        );
        */
    }

    /**
     * If no columns (and their data types) are specified in the loadData change, we interpolate their names from
     * the header columns of the CSV file.
     * @param headers the headers of the CSV file
     * @return a List of LoadDataColumnConfigs
     */
    private List<LoadDataColumnConfig> getColumnsFromHeaders(String[] headers) {
        ArrayList<LoadDataColumnConfig> result = new ArrayList<>();
        int i=0;
        for (String columnNameFromHeader : headers) {
            LoadDataColumnConfig loadDataColumnConfig = new LoadDataColumnConfig();
            loadDataColumnConfig.setIndex(i);
            loadDataColumnConfig.setHeader(columnNameFromHeader);
            loadDataColumnConfig.setName(columnNameFromHeader);
            result.add(loadDataColumnConfig);
            i++;
        }
        return result;
    }

    private boolean isLineCommented(String[] line) {
        return StringUtil.startsWith(line[0], commentLineStartsWith);
    }

    @Override
    public boolean generateStatementsVolatile(Database database) {
        return true;
    }

    public CSVReader getCSVReader() throws IOException, LiquibaseException {
        ResourceAccessor resourceAccessor = Scope.getCurrentScope().getResourceAccessor();
        if (resourceAccessor == null) {
            throw new UnexpectedLiquibaseException("No file resourceAccessor specified for " + getFile());
        }
        String relativeTo = getRelativeTo();
        InputStream stream = resourceAccessor.openStream(relativeTo, file);
        if (stream == null) {
            return null;
        }
        Reader streamReader = StreamUtil.readStreamWithReader(stream, getEncoding());

        char quotchar;
        if (StringUtil.trimToEmpty(this.quotchar).isEmpty()) {
            // hope this is impossible to have a field surrounded with non ascii char 0x01
            quotchar = '\1';
        } else {
            quotchar = this.quotchar.charAt(0);
        }

        if (separator == null) {
            separator = liquibase.util.csv.CSVReader.DEFAULT_SEPARATOR + "";
        }

        return new CSVReader(streamReader, separator.charAt(0), quotchar);
    }

    protected String getRelativeTo() {
        String relativeTo = null;
        if (ObjectUtil.defaultIfNull(isRelativeToChangelogFile(), false)) {
            relativeTo = getChangeSet().getFilePath();
        }
        return relativeTo;
    }

    protected ExecutablePreparedStatementBase createPreparedStatement(
            Database database, String catalogName, String schemaName, String tableName,
            List<ColumnConfig> columns, ChangeSet changeSet, ResourceAccessor resourceAccessor) {
        return new InsertExecutablePreparedStatement(database, catalogName, schemaName, tableName, columns,
                changeSet, resourceAccessor);
    }

    protected InsertStatement createStatement(String catalogName, String schemaName, String tableName) {
        return new InsertStatement(catalogName, schemaName, tableName);
    }

    protected InsertSetStatement createStatementSet(String catalogName, String schemaName, String tableName) {
        return new InsertSetStatement(catalogName, schemaName, tableName);
    }

    protected ColumnConfig getColumnConfig(int index, String header) {
        for (LoadDataColumnConfig config : columns) {
            if ((config.getIndex() != null) && config.getIndex().equals(index)) {
                return config;
            }
            if ((config.getHeader() != null) && config.getHeader().equalsIgnoreCase(header)) {
                return config;
            }

            if ((config.getName() != null) && config.getName().equalsIgnoreCase(header)) {
                return config;
            }
        }
        return null;
    }

    @Override
    public ChangeStatus checkStatus(Database database) {
        return new ChangeStatus().unknown("Cannot check loadData status");
    }

    @Override
    public String getConfirmationMessage() {
        return "Data loaded from " + getFile() + " into " + getTableName();
    }

    @Override
    public CheckSum generateCheckSum() {
        InputStream stream = null;
        try {
            stream = Scope.getCurrentScope().getResourceAccessor().openStream(getRelativeTo(), file);
            if (stream == null) {
                throw new UnexpectedLiquibaseException(getFile() + " could not be found");
            }
            stream = new EmptyLineAndCommentSkippingInputStream(stream, commentLineStartsWith);
            return CheckSum.compute(getTableName() + ":" + CheckSum.compute(stream, /*standardizeLineEndings*/ true));
        } catch (IOException e) {
            throw new UnexpectedLiquibaseException(e);
        } finally {
            if (stream != null) {
                try {
                    stream.close();
                } catch (IOException ignore) {
                    // Do nothing
                }
            }
        }
    }

    @Override
    public Warnings warn(Database database) {
        return null;
    }

    @Override
    public String getSerializedObjectNamespace() {
        return STANDARD_CHANGELOG_NAMESPACE;
    }

    @SuppressWarnings("HardCodedStringLiteral")
    public enum LOAD_DATA_TYPE {
        BOOLEAN, NUMERIC, DATE, STRING, COMPUTED, SEQUENCE, BLOB, CLOB, SKIP,UUID
    }
}<|MERGE_RESOLUTION|>--- conflicted
+++ resolved
@@ -77,12 +77,8 @@
      * CSV Lines starting with that sign(s) will be treated as comments by default
      */
     public static final String DEFAULT_COMMENT_PATTERN = "#";
-<<<<<<< HEAD
+    public static final Pattern BASE64_PATTERN = Pattern.compile("^(?:[A-Za-z0-9+/]{4})*(?:[A-Za-z0-9+/]{2}==|[A-Za-z0-9+/]{3}=)?$");
     private static final Logger LOG = Scope.getCurrentScope().getLog(LoadDataChange.class);
-=======
-    public static final Pattern BASE64_PATTERN = Pattern.compile("^(?:[A-Za-z0-9+/]{4})*(?:[A-Za-z0-9+/]{2}==|[A-Za-z0-9+/]{3}=)?$");
-    private static final Logger LOG = LogService.getLog(LoadDataChange.class);
->>>>>>> 07981060
     private static ResourceBundle coreBundle = getBundle("liquibase/i18n/liquibase-core");
     private String catalogName;
     private String schemaName;
