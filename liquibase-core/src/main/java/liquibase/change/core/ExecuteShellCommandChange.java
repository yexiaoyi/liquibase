package liquibase.change.core;

import liquibase.change.AbstractChange;
import liquibase.change.DatabaseChange;
import liquibase.change.ChangeMetaData;
import liquibase.change.DatabaseChangeProperty;
import liquibase.database.Database;
import liquibase.exception.UnexpectedLiquibaseException;
import liquibase.exception.ValidationErrors;
import liquibase.exception.Warnings;
import liquibase.executor.Executor;
import liquibase.executor.ExecutorService;
import liquibase.executor.LoggingExecutor;
import liquibase.logging.LogFactory;
import liquibase.parser.core.ParsedNode;
import liquibase.parser.core.ParsedNodeException;
import liquibase.resource.ResourceAccessor;
import liquibase.sql.Sql;
import liquibase.statement.SqlStatement;
import liquibase.statement.core.CommentStatement;
import liquibase.statement.core.RuntimeStatement;
import liquibase.util.StreamUtil;
import liquibase.util.StringUtils;

import java.io.*;
import java.util.ArrayList;
import java.util.Collections;
import java.util.List;

/**
 * Executes a given shell executable.
 */
@DatabaseChange(name = "executeCommand",
        description = "Executes a system command. Because this refactoring doesn't generate SQL like most, using LiquiBase commands such as migrateSQL may not work as expected. Therefore, if at all possible use refactorings that generate SQL.",
        priority = ChangeMetaData.PRIORITY_DEFAULT)
public class ExecuteShellCommandChange extends AbstractChange {

    private String executable;
    private List<String> os;
    private List<String> args = new ArrayList<String>();

    @Override
    public boolean generateStatementsVolatile(Database database) {
        return true;
    }

    @Override
    public boolean generateRollbackStatementsVolatile(Database database) {
        return true;
    }

    @DatabaseChangeProperty(description = "Name of the executable to run", exampleValue = "mysqldump", requiredForDatabase = "all")
    public String getExecutable() {
        return executable;
    }

    public void setExecutable(String executable) {
        this.executable = executable;
    }

    public void addArg(String arg) {
        this.args.add(arg);
    }

    public List<String> getArgs() {
        return Collections.unmodifiableList(args);
    }

    public void setOs(String os) {
        this.os = StringUtils.splitAndTrim(os, ",");
    }

    @DatabaseChangeProperty(description = "List of operating systems on which to execute the command (taken from the os.name Java system property)", exampleValue = "Windows 7")
    public List<String> getOs() {
        return os;
    }

    @Override
    public ValidationErrors validate(Database database) {
        return new ValidationErrors();
    }


    @Override
    public Warnings warn(Database database) {
        return new Warnings();
    }

    @Override
    public SqlStatement[] generateStatements(final Database database) {
        boolean shouldRun = true;
        if (os != null && os.size() > 0) {
            String currentOS = System.getProperty("os.name");
            if (!os.contains(currentOS)) {
                shouldRun = false;
                LogFactory.getLogger().info("Not executing on os " + currentOS + " when " + os + " was specified");
            }
        }

        // check if running under not-executed mode (logging output)
        boolean nonExecutedMode = false;
        Executor executor = ExecutorService.getInstance().getExecutor(database);
        if (executor instanceof LoggingExecutor) {
            nonExecutedMode = true;
        }

        if (shouldRun && !nonExecutedMode) {


            return new SqlStatement[]{new RuntimeStatement() {

                @Override
                public Sql[] generate(Database database) {

                    try {
                        executeCommand(database);
                    } catch (Exception e) {
                        e.printStackTrace();
                        throw new UnexpectedLiquibaseException("Error executing command: " + e, e);
                    }

                    return null;
                }
            }};
        }

        if (nonExecutedMode) {
            return new SqlStatement[]{
                    new CommentStatement(getCommandString())
            };
        }

        return new SqlStatement[0];
    }

    protected void executeCommand(Database database) throws Exception {
        List<String> commandArray = new ArrayList<String>();
        commandArray.add(getExecutable());
        commandArray.addAll(getArgs());

        ByteArrayOutputStream errorStream = new ByteArrayOutputStream();
        ByteArrayOutputStream inputStream = new ByteArrayOutputStream();

        ProcessBuilder pb = createProcessBuilder(commandArray, database);
        Process p = pb.start();
        int returnCode = 0;
        try {
            //output both stdout and stderr data from proc to stdout of this process
            StreamGobbler errorGobbler = new StreamGobbler(p.getErrorStream(), errorStream);
            StreamGobbler outputGobbler = new StreamGobbler(p.getInputStream(), inputStream);

            errorGobbler.start();
            outputGobbler.start();

            returnCode = p.waitFor();

            errorGobbler.finish();
            outputGobbler.finish();

        } catch (InterruptedException e) {
            ;
        }

        LogFactory.getLogger().severe(errorStream.toString());
        LogFactory.getLogger().info(inputStream.toString());

        if (returnCode != 0) {
            throw new RuntimeException(getCommandString() + " returned an code of " + returnCode);
        }
    }

    protected ProcessBuilder createProcessBuilder(List<String> commandArray, Database database) {
        ProcessBuilder pb = new ProcessBuilder(commandArray);
        pb.redirectErrorStream(true);
        return pb;
    }

    @Override
    public String getConfirmationMessage() {
        return "Shell command '" + getCommandString() + "' executed";
    }

    private String getCommandString() {
        return getExecutable() + " " + StringUtils.join(args, " ");
    }

    @Override
    public String getSerializedObjectNamespace() {
        return STANDARD_CHANGELOG_NAMESPACE;
    }

    @Override
    protected void customLoadLogic(ParsedNode parsedNode, ResourceAccessor resourceAccessor) throws ParsedNodeException {
        ParsedNode argsNode = parsedNode.getChild(null, "args");
        if (argsNode == null) {
            argsNode = parsedNode;
        }

        for (ParsedNode arg : argsNode.getChildren(null, "arg")) {
            addArg(arg.getChildValue(null, "value", String.class));
        }
<<<<<<< HEAD
        List<String> os = StringUtils.splitAndTrim(StringUtils.trimToEmpty(parsedNode.getChildValue(null, "os", String.class)), ",");
        if (os.size() == 1 && os.get(0).equals("")) {
            this.os = null;
        } else  if (os.size() > 0) {
            this.os = os;
=======
        String passedValue = StringUtils.trimToNull(parsedNode.getChildValue(null, "os", String.class));
        if (passedValue == null) {
            this.os = new ArrayList<String>();
        } else {
            List<String> os = StringUtils.splitAndTrim(passedValue, ",");
            if (os.size() > 0) {
                this.os = os;
            }
        }
    }

    private class StreamGobbler extends Thread {
        private final OutputStream outputStream;
        private InputStream processStream;

        private StreamGobbler(InputStream processStream, ByteArrayOutputStream outputStream) {
            this.processStream = processStream;
            this.outputStream = outputStream;
        }

        public void run() {
            try {
                BufferedInputStream bufferedInputStream = new BufferedInputStream(processStream);
                while (processStream != null) {
                    if (bufferedInputStream.available() > 0) {
                        StreamUtil.copy(bufferedInputStream, outputStream);
                    }
                    try {
                        Thread.sleep(100);
                    } catch (InterruptedException ignore) {
                    }
                }
            } catch (IOException ioe) {
                ioe.printStackTrace();
            }
        }

        public void finish() {
            InputStream processStream = this.processStream;
            this.processStream = null;

            try {
                StreamUtil.copy(processStream, outputStream);
            } catch (IOException e) {
                e.printStackTrace();
            }

>>>>>>> 22a781f7
        }

    }
}<|MERGE_RESOLUTION|>--- conflicted
+++ resolved
@@ -199,19 +199,14 @@
         for (ParsedNode arg : argsNode.getChildren(null, "arg")) {
             addArg(arg.getChildValue(null, "value", String.class));
         }
-<<<<<<< HEAD
-        List<String> os = StringUtils.splitAndTrim(StringUtils.trimToEmpty(parsedNode.getChildValue(null, "os", String.class)), ",");
-        if (os.size() == 1 && os.get(0).equals("")) {
-            this.os = null;
-        } else  if (os.size() > 0) {
-            this.os = os;
-=======
         String passedValue = StringUtils.trimToNull(parsedNode.getChildValue(null, "os", String.class));
         if (passedValue == null) {
             this.os = new ArrayList<String>();
         } else {
-            List<String> os = StringUtils.splitAndTrim(passedValue, ",");
-            if (os.size() > 0) {
+            List<String> os = StringUtils.splitAndTrim(StringUtils.trimToEmpty(parsedNode.getChildValue(null, "os", String.class)), ",");
+            if (os.size() == 1 && os.get(0).equals("")) {
+                this.os = null;
+            } else  if (os.size() > 0) {
                 this.os = os;
             }
         }
@@ -253,7 +248,6 @@
                 e.printStackTrace();
             }
 
->>>>>>> 22a781f7
         }
 
     }
