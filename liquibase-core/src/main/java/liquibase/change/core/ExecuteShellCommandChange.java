--- conflicted
+++ resolved
@@ -130,7 +130,7 @@
     @DatabaseChangeProperty( supportsDatabase = ALL, requiredForDatabase = NONE,
         description = "List of operating systems on which to execute the command " +
                 "(taken from the os.name Java system property)", exampleValue = "Windows 7")
-    public String getOs() { return StringUtils.join(os,","); }
+    public String getOs() { return StringUtil.join(os,","); }
 
     @DatabaseChangeProperty(isChangeProperty = false)
     public List<String> getOsList() { return os; }
@@ -376,11 +376,7 @@
     }
 
     protected String getCommandString() {
-<<<<<<< HEAD
-        return getExecutable() + " " + StringUtil.join(args, " ");
-=======
-        return getExecutable() + " " + StringUtils.join(getStringArgs(), " ");
->>>>>>> 582ba706
+        return getExecutable() + " " + StringUtil.join(getStringArgs(), " ");
     }
 
     @Override
@@ -388,7 +384,6 @@
         return STANDARD_CHANGELOG_NAMESPACE;
     }
 
-<<<<<<< HEAD
     @Override
     protected void customLoadLogic(ParsedNode parsedNode, ResourceAccessor resourceAccessor) throws
             ParsedNodeException {
@@ -413,8 +408,6 @@
             }
         }
     }
-=======
->>>>>>> 582ba706
     private class StreamGobbler extends Thread {
         private static final int THREAD_SLEEP_MILLIS = 100;
         private final OutputStream outputStream;
