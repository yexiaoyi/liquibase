package liquibase.util;

import liquibase.database.Database;
import liquibase.database.core.DB2Database;
import liquibase.database.core.MSSQLDatabase;
import liquibase.database.core.MySQLDatabase;
import liquibase.database.core.OracleDatabase;
import liquibase.datatype.DataTypeFactory;
import liquibase.datatype.LiquibaseDataType;
import liquibase.datatype.core.*;
import liquibase.logging.LogService;
import liquibase.logging.LogType;
import liquibase.statement.DatabaseFunction;
import liquibase.structure.core.Column;
import liquibase.structure.core.DataType;

import java.math.BigDecimal;
import java.sql.Types;
import java.util.Arrays;
import java.util.Iterator;
import java.util.List;
import java.util.Scanner;
import java.util.regex.Matcher;
import java.util.regex.Pattern;

public class SqlUtil {
    
    private SqlUtil() {
        throw new IllegalStateException("This utility class must not be instantiated. Sorry.");
    }

    public static boolean isNumeric(int dataType) {
        List<Integer> numericTypes = Arrays.asList(
                Types.BIGINT,
                Types.BIT,
                Types.INTEGER,
                Types.SMALLINT,
                Types.TINYINT,
                Types.DECIMAL,
                Types.DOUBLE,
                Types.FLOAT,
                Types.NUMERIC,
                Types.REAL
        );

        return numericTypes.contains(dataType);
    }

    public static boolean isBoolean(int dataType) {
        return dataType == Types.BOOLEAN;
    }

    public static boolean isDate(int dataType) {
        List<Integer> validTypes = Arrays.asList(
                Types.DATE,
                Types.TIME,
                Types.TIMESTAMP
        );

        return validTypes.contains(dataType);
    }

    public static Object parseValue(Database database, Object val, DataType type) {
        if (!(val instanceof String)) {
            return val;
        }

        int typeId = Integer.MIN_VALUE;
        if (type.getDataTypeId() != null) {
            typeId = type.getDataTypeId();
        }
        String typeName = type.getTypeName();

        LiquibaseDataType liquibaseDataType = DataTypeFactory.getInstance().from(type, database);

        String stringVal = (String) val;
        if (stringVal.isEmpty()) {
            if (liquibaseDataType instanceof CharType) {
                return "";
            } else {
                return null;
            }
        }

        if ((database instanceof OracleDatabase) && !stringVal.startsWith("'") && !stringVal.endsWith("'")) {
            //oracle returns functions without quotes
            Object maybeDate = null;

            if ((liquibaseDataType instanceof DateType) || (typeId == Types.DATE)) {
                if (stringVal.endsWith("'HH24:MI:SS')")) {
                    maybeDate = DataTypeFactory.getInstance().fromDescription(
                    "time", database).sqlToObject(stringVal, database);
                } else {
                    maybeDate = DataTypeFactory.getInstance().fromDescription(
                    "date", database).sqlToObject(stringVal, database);
                }
            } else if ((liquibaseDataType instanceof DateTimeType) || (typeId == Types.TIMESTAMP)) {
                maybeDate = DataTypeFactory.getInstance().fromDescription(
                "datetime", database).sqlToObject(stringVal, database);
            } else if (!stringVal.matches("\\d+\\.?\\d*")) { //not just a number
                return new DatabaseFunction(stringVal);
            }
            if (maybeDate != null) {
                if (maybeDate instanceof java.util.Date) {
                    return maybeDate;
                } else {
                    return new DatabaseFunction(stringVal);
                }
            }
        }

        boolean strippedSingleQuotes = false;
        if (stringVal.startsWith("'") && stringVal.endsWith("'")) {
            stringVal = stringVal.substring(1, stringVal.length() - 1);
            strippedSingleQuotes = true;
        } else if (stringVal.startsWith("((") && stringVal.endsWith("))")) {
            stringVal = stringVal.substring(2, stringVal.length() - 2);
        } else if (stringVal.startsWith("('") && stringVal.endsWith("')")) {
            stringVal = stringVal.substring(2, stringVal.length() - 2);
        } else if (stringVal.startsWith("(") && stringVal.endsWith(")")) {
            return new DatabaseFunction(stringVal.substring(1, stringVal.length() - 1));
        }
    
        try (Scanner scanner = new Scanner(stringVal.trim())) {
            if (typeId == Types.ARRAY) {
                return new DatabaseFunction(stringVal);
<<<<<<< HEAD
            }
        } else if (typeId == Types.BINARY) {
            return new DatabaseFunction(stringVal.trim());
        } else if (typeId == Types.BIT) {
            if (stringVal.startsWith("b'") || stringVal.startsWith("B'")) { //mysql returns boolean values as b'0' and b'1'
                stringVal = stringVal.replaceFirst("b'", "").replaceFirst("B'", "").replaceFirst("'$", "");
            }
            stringVal = stringVal.trim();

            if (database instanceof MySQLDatabase) {
                return stringVal.equals("1") || stringVal.equalsIgnoreCase("true");
            }
            if ( stringVal.endsWith("'::\"bit\"") ) { //postgres defaults for bit columns look like: B'0'::"bit"
              stringVal = stringVal.replaceFirst("'::\"bit\"", "");
            }

            Object value;
            if (scanner.hasNextBoolean()) {
                value = scanner.nextBoolean();
            } else {
                value = Integer.valueOf(stringVal);
            }

            return value;
        } else if (liquibaseDataType instanceof BlobType|| typeId == Types.BLOB) {
            if (strippedSingleQuotes) {
=======
            } else if (((liquibaseDataType instanceof BigIntType) || (typeId == Types.BIGINT))) {
                if (scanner.hasNextBigInteger()) {
                    return scanner.nextBigInteger();
                } else {
                    return new DatabaseFunction(stringVal);
                }
            } else if (typeId == Types.BINARY) {
                return new DatabaseFunction(stringVal.trim());
            } else if (typeId == Types.BIT) {
                //mysql returns boolean values as b'0' and b'1'
                if (stringVal.startsWith("b'") || stringVal.startsWith("B'")) {
                    stringVal = stringVal.replaceFirst("b'", "").replaceFirst("B'", "").replaceFirst("'$", "");
                }
                stringVal = stringVal.trim();
    
                if (database instanceof MySQLDatabase) {
                    return "1".equals(stringVal) || "true".equalsIgnoreCase(stringVal);
                }
    
                Object value;
                if (scanner.hasNextBoolean()) {
                    value = scanner.nextBoolean();
                } else {
                    value = Integer.valueOf(stringVal);
                }
    
                return value;
            } else if ((liquibaseDataType instanceof BlobType) || (typeId == Types.BLOB)) {
                if (strippedSingleQuotes) {
                    return stringVal;
                } else {
                    return new DatabaseFunction(stringVal);
                }
            } else if (((liquibaseDataType instanceof BooleanType) || (typeId == Types.BOOLEAN))) {
                if (scanner.hasNextBoolean()) {
                    return scanner.nextBoolean();
                } else {
                    return new DatabaseFunction(stringVal);
                }
            } else if ((liquibaseDataType instanceof CharType) || (typeId == Types.CHAR)) {
>>>>>>> 8457b9b2
                return stringVal;
            } else if ((liquibaseDataType instanceof ClobType) || (typeId == Types.CLOB)) {
                return stringVal;
            } else if (typeId == Types.DATALINK) {
                return new DatabaseFunction(stringVal);
            } else if ((liquibaseDataType instanceof DateType) || (typeId == Types.DATE)) {
                if ("year".equalsIgnoreCase(typeName)) {
                    return stringVal.trim();
                }
                return DataTypeFactory.getInstance().fromDescription("date", database).sqlToObject(stringVal, database);
            } else if (((liquibaseDataType instanceof DecimalType) || (typeId == Types.DECIMAL))) {
                if (scanner.hasNextBigDecimal()) {
                    return scanner.nextBigDecimal();
                } else {
                    return new DatabaseFunction(stringVal);
                }
            } else if (typeId == Types.DISTINCT) {
                return new DatabaseFunction(stringVal);
            } else if (((liquibaseDataType instanceof DoubleType) || (typeId == Types.DOUBLE))) {
                if (scanner.hasNextDouble()) {
                    return scanner.nextDouble();
                } else {
                    return new DatabaseFunction(stringVal);
                }
            } else if (((liquibaseDataType instanceof FloatType) || (typeId == Types.FLOAT))) {
                if (scanner.hasNextFloat()) {
                    return scanner.nextFloat();
                } else {
                    return new DatabaseFunction(stringVal);
                }
            } else if (((liquibaseDataType instanceof IntType) || (typeId == Types.INTEGER))) {
                if (scanner.hasNextInt()) {
                    return scanner.nextInt();
                } else {
                    return new DatabaseFunction(stringVal);
                }
            } else if (typeId == Types.JAVA_OBJECT) {
                return new DatabaseFunction(stringVal);
            } else if (typeId == Types.LONGNVARCHAR) {
                return stringVal;
            } else if (typeId == Types.LONGVARBINARY) {
                return new DatabaseFunction(stringVal);
            } else if (typeId == Types.LONGVARCHAR) {
                return stringVal;
            } else if ((liquibaseDataType instanceof NCharType) || (typeId == Types.NCHAR) || "NCLOB"
                .equalsIgnoreCase(liquibaseDataType.getName())) {
                return stringVal;
            } else if (typeId == Types.NCLOB) {
                return stringVal;
            } else if (typeId == Types.NULL) {
                return null;
            } else if (((liquibaseDataType instanceof NumberType) || (typeId == Types.NUMERIC))) {
                if (scanner.hasNextBigDecimal()) {
                    if (((database instanceof MSSQLDatabase) && stringVal.endsWith(".0")) || stringVal.endsWith
                        (".00") || stringVal.endsWith(".000")) {
                        // MSSQL can store the value with the decimal digits. return it directly to
                        // avoid unexpected differences
                        return new DatabaseFunction(stringVal);
                    }
                    return scanner.nextBigDecimal();
                } else {
                    if ("".equals(stringVal)) {
                        return new DatabaseFunction("''"); //can have numeric default '' on sql server
                    }
                    return new DatabaseFunction(stringVal);
                }
            } else if ((liquibaseDataType instanceof NVarcharType) || (typeId == Types.NVARCHAR)) {
                return stringVal;
            } else if (typeId == Types.OTHER) {
                if ((database instanceof DB2Database) && "DECFLOAT".equalsIgnoreCase(typeName)) {
                    return new BigDecimal(stringVal);
                }
                return new DatabaseFunction(stringVal);
            } else if (typeId == Types.REAL) {
                return new BigDecimal(stringVal.trim());
            } else if (typeId == Types.REF) {
                return new DatabaseFunction(stringVal);
            } else if (typeId == Types.ROWID) {
                return new DatabaseFunction(stringVal);
            } else if (((liquibaseDataType instanceof SmallIntType) || (typeId == Types.SMALLINT))) {
                if (scanner.hasNextInt()) {
                    return scanner.nextInt();
                } else {
                    return new DatabaseFunction(stringVal);
                }
            } else if (typeId == Types.SQLXML) {
                return new DatabaseFunction(stringVal);
            } else if (typeId == Types.STRUCT) {
                return new DatabaseFunction(stringVal);
            } else if ((liquibaseDataType instanceof TimeType) || (typeId == Types.TIME)) {
                return DataTypeFactory.getInstance().fromDescription("time", database)
                    .sqlToObject(stringVal, database);
            } else if ((liquibaseDataType instanceof DateTimeType) || (liquibaseDataType instanceof TimestampType) ||
                (typeId == Types.TIMESTAMP)) {
                return DataTypeFactory.getInstance().fromDescription("datetime", database)
                    .sqlToObject(stringVal, database);
            } else if (((liquibaseDataType instanceof TinyIntType) || (typeId == Types.TINYINT))) {
                if (scanner.hasNextInt()) {
                    return scanner.nextInt();
                } else {
                    return new DatabaseFunction(stringVal);
                }
            } else if (typeId == Types.VARBINARY) {
                return new DatabaseFunction(stringVal);
            } else if ((liquibaseDataType instanceof VarcharType) || (typeId == Types.VARCHAR)) {
                return stringVal;
            } else if ((database instanceof MySQLDatabase) && typeName.toLowerCase().startsWith("enum")) {
                return stringVal;
            } else {
                if ("".equals(stringVal)) {
                    return stringVal;
                }
                LogService.getLog(SqlUtil.class).info(LogType.LOG, "Unknown default value: value '" + stringVal +
                    "' type " + typeName + " (" + type + "). Calling it a function so it's not additionally quoted");
                if (strippedSingleQuotes) { //put quotes back
                    return new DatabaseFunction("'"+stringVal+"'");
                }
                return new DatabaseFunction(stringVal);
            }
        }
    }

    public static String replacePredicatePlaceholders(Database database, String predicate, List<String> columnNames,
        List<Object> parameters) {
        Matcher matcher = Pattern.compile(":name|\\?|:value").matcher(predicate.trim());
        StringBuffer sb = new StringBuffer();
        Iterator<String> columnNameIter = columnNames.iterator();
        Iterator<Object> paramIter = parameters.iterator();
        while (matcher.find()) {
            if (":name".equals(matcher.group())) {
                while (columnNameIter.hasNext()) {
                    String columnName = columnNameIter.next();
                    if (columnName == null) {
                        continue;
                    }
                    matcher.appendReplacement(sb, Matcher.quoteReplacement(
                        database.escapeObjectName(columnName, Column.class))
                    );
                    break;
                }
            } else if (paramIter.hasNext()) {
                Object param = paramIter.next();
                matcher.appendReplacement(sb, Matcher.quoteReplacement(
                    DataTypeFactory.getInstance().fromObject(param, database).objectToSql(param, database))
                );
            }
        }
        matcher.appendTail(sb);
        return sb.toString();
    }
}<|MERGE_RESOLUTION|>--- conflicted
+++ resolved
@@ -124,34 +124,6 @@
         try (Scanner scanner = new Scanner(stringVal.trim())) {
             if (typeId == Types.ARRAY) {
                 return new DatabaseFunction(stringVal);
-<<<<<<< HEAD
-            }
-        } else if (typeId == Types.BINARY) {
-            return new DatabaseFunction(stringVal.trim());
-        } else if (typeId == Types.BIT) {
-            if (stringVal.startsWith("b'") || stringVal.startsWith("B'")) { //mysql returns boolean values as b'0' and b'1'
-                stringVal = stringVal.replaceFirst("b'", "").replaceFirst("B'", "").replaceFirst("'$", "");
-            }
-            stringVal = stringVal.trim();
-
-            if (database instanceof MySQLDatabase) {
-                return stringVal.equals("1") || stringVal.equalsIgnoreCase("true");
-            }
-            if ( stringVal.endsWith("'::\"bit\"") ) { //postgres defaults for bit columns look like: B'0'::"bit"
-              stringVal = stringVal.replaceFirst("'::\"bit\"", "");
-            }
-
-            Object value;
-            if (scanner.hasNextBoolean()) {
-                value = scanner.nextBoolean();
-            } else {
-                value = Integer.valueOf(stringVal);
-            }
-
-            return value;
-        } else if (liquibaseDataType instanceof BlobType|| typeId == Types.BLOB) {
-            if (strippedSingleQuotes) {
-=======
             } else if (((liquibaseDataType instanceof BigIntType) || (typeId == Types.BIGINT))) {
                 if (scanner.hasNextBigInteger()) {
                     return scanner.nextBigInteger();
@@ -165,12 +137,15 @@
                 if (stringVal.startsWith("b'") || stringVal.startsWith("B'")) {
                     stringVal = stringVal.replaceFirst("b'", "").replaceFirst("B'", "").replaceFirst("'$", "");
                 }
+                //postgres defaults for bit columns look like: B'0'::"bit"
+                if ( stringVal.endsWith("'::\"bit\"") ) {
+                  stringVal = stringVal.replaceFirst("'::\"bit\"", "");
+                }
                 stringVal = stringVal.trim();
-    
                 if (database instanceof MySQLDatabase) {
                     return "1".equals(stringVal) || "true".equalsIgnoreCase(stringVal);
                 }
-    
+
                 Object value;
                 if (scanner.hasNextBoolean()) {
                     value = scanner.nextBoolean();
@@ -192,7 +167,6 @@
                     return new DatabaseFunction(stringVal);
                 }
             } else if ((liquibaseDataType instanceof CharType) || (typeId == Types.CHAR)) {
->>>>>>> 8457b9b2
                 return stringVal;
             } else if ((liquibaseDataType instanceof ClobType) || (typeId == Types.CLOB)) {
                 return stringVal;
