package liquibase.database.core;


import liquibase.CatalogAndSchema;
import liquibase.database.AbstractJdbcDatabase;
import liquibase.database.DatabaseConnection;
import liquibase.exception.DatabaseException;
import liquibase.structure.DatabaseObject;
import liquibase.structure.core.View;

import java.util.HashSet;
import java.util.Set;


public class MaxDBDatabase extends AbstractJdbcDatabase {

    public static final String PRODUCT_NAME = "SAP DB";
    protected Set<String> systemTablesAndViews = new HashSet<String>();

    public MaxDBDatabase() {
        super.setCurrentDateTimeFunction("TIMESTAMP");
        super.sequenceNextValueFunction="%s.NEXTVAL";
        systemTablesAndViews.add("---");

        systemTablesAndViews.add("ACTIVECONFIGURATION");
        systemTablesAndViews.add("BACKUPTHREADS");
        systemTablesAndViews.add("CACHESTATISTICS");
        systemTablesAndViews.add("CATALOGCACHESTATISTICS");
        systemTablesAndViews.add("COMMANDCACHESTATISTICS");
        systemTablesAndViews.add("COMMANDCACHESTATISTICSRESET");
        systemTablesAndViews.add("COMMANDSTATISTICS");
        systemTablesAndViews.add("COMMANDSTATISTICSRESET");
        systemTablesAndViews.add("CONSISTENTVIEWS");
        systemTablesAndViews.add("DATACACHE");
        systemTablesAndViews.add("DATASTATISTICS");
        systemTablesAndViews.add("DATASTATISTICSRESET");
        systemTablesAndViews.add("DATAVOLUMES");
        systemTablesAndViews.add("DATASTATISTICSRESET");
        systemTablesAndViews.add("FILEDIRECTORIES");
        systemTablesAndViews.add("FILES");
        systemTablesAndViews.add("HOTSTANDBYCOMPONENT");
        systemTablesAndViews.add("HOTSTANDBYGROUP");
        systemTablesAndViews.add("INSTANCE");
        systemTablesAndViews.add("IOBUFFERCACHES");
        systemTablesAndViews.add("IOTHREADSTATISTICS");
        systemTablesAndViews.add("IOTHREADSTATISTICSRESET");
        systemTablesAndViews.add("INDEXSIZE");
        systemTablesAndViews.add("INDEXSTORAGEDETAILS");
        systemTablesAndViews.add("LOGINFORMATION");
        systemTablesAndViews.add("LOGQUEUESTATISTICS");
        systemTablesAndViews.add("LOGQUEUESTATISTICSRESET");
        systemTablesAndViews.add("LOGSTATISTICS");
        systemTablesAndViews.add("LOGSTATISTICSRESET");
        systemTablesAndViews.add("LOGVOLUMES");
        systemTablesAndViews.add("MACHINECONFIGURATION");
        systemTablesAndViews.add("MACHINEUTILIZATION");
        systemTablesAndViews.add("MEMORYALLOCATORSTATISTICS");
        systemTablesAndViews.add("OPTIMIZERINFORMATION");
        systemTablesAndViews.add("READERWRITERLOCKINFORMATION");
        systemTablesAndViews.add("READERWRITERLOCKSTATISTICS");
        systemTablesAndViews.add("READERWRITERLOCKSTATISTICSRESET");
        systemTablesAndViews.add("READERWRITERLOCKWAITINGTASKS");
        systemTablesAndViews.add("REGIONINFORMATION");
        systemTablesAndViews.add("REGIONSTATISTICS");
        systemTablesAndViews.add("REGIONSTATISTICSRESET");
        systemTablesAndViews.add("RESTARTINFORMATION");
        systemTablesAndViews.add("SCHEMASIZE");
        systemTablesAndViews.add("SERVERTASKS");
        systemTablesAndViews.add("SESSIONS");
        systemTablesAndViews.add("SNAPSHOTS");
        systemTablesAndViews.add("SPINLOCKPOOLSTATISTICS");
        systemTablesAndViews.add("SPINLOCKPOOLSTATISTICSRESET");
        systemTablesAndViews.add("SPINLOCKSTATISTICS");
        systemTablesAndViews.add("SPINLOCKSTATISTICSRESET");
        systemTablesAndViews.add("TABLESIZE");
        systemTablesAndViews.add("TABLESTORAGEDETAILS");
        systemTablesAndViews.add("TASKGROUPSTATISTICS");
        systemTablesAndViews.add("TASKGROUPSTATISTICSRESET");
        systemTablesAndViews.add("TASKLOADBALANCINGINFORMATION");
        systemTablesAndViews.add("TASKLOADBALANCINGTASKGROUPSTATES");
        systemTablesAndViews.add("TASKLOADBALANCINGTASKMOVES");
        systemTablesAndViews.add("TRANSACTIONHISTORY");
        systemTablesAndViews.add("TRANSACTIONS");
        systemTablesAndViews.add("UNLOADEDSTATEMENTS");
        systemTablesAndViews.add("VERSION");
<<<<<<< HEAD
        super.sequenceNextValueFunction = "%s.NEXTVAL";
        super.sequenceCurrentValueFunction = "%s.CURRVAL";
=======

>>>>>>> 764d2f6e
    }

    public int getPriority() {
        return PRIORITY_DEFAULT;
    }

    @Override
    public Set<String> getSystemViews() {
        return systemTablesAndViews;
    }

    public String getShortName() {
        return "maxdb";
    }

    public Integer getDefaultPort() {
        return 7210;
    }

    @Override
    protected String getDefaultDatabaseProductName() {
        return PRODUCT_NAME;
    }

    public boolean supportsInitiallyDeferrableColumns() {
        return false;
    }

    @Override
    public boolean supportsSequences() {
        return true;
    }

    public boolean isCorrectDatabaseImplementation(DatabaseConnection conn) throws DatabaseException {
        return PRODUCT_NAME.equalsIgnoreCase(conn.getDatabaseProductName());
    }

    public String getDefaultDriver(String url) {
        if (url.startsWith("jdbc:sapdb")) {
            return "com.sap.dbtech.jdbc.DriverSapDB";
        }
        return null;
    }


    @Override
    public boolean isSystemObject(DatabaseObject example) {
        if (super.isSystemObject(example)) {
            return true;
        }
        if (example instanceof View && example.getSchema() != null) {

            if ("DOMAIN".equalsIgnoreCase(example.getSchema().getName())) {
                return true;
            } else if ("SYSINFO".equalsIgnoreCase(example.getSchema().getName())) {
                return true;
            } else if ("SYSLOADER".equalsIgnoreCase(example.getSchema().getName())) {
                return true;
            } else if ("SYSDBA".equalsIgnoreCase(example.getSchema().getName())) {
                return true;
            }

        }
        return false;
    }

    public boolean supportsTablespaces() {
        return false;
    }

    @Override
    public boolean supportsAutoIncrement() {
        return false;
    }
}
<|MERGE_RESOLUTION|>--- conflicted
+++ resolved
@@ -1,166 +1,162 @@
-package liquibase.database.core;
-
-
-import liquibase.CatalogAndSchema;
-import liquibase.database.AbstractJdbcDatabase;
-import liquibase.database.DatabaseConnection;
-import liquibase.exception.DatabaseException;
-import liquibase.structure.DatabaseObject;
-import liquibase.structure.core.View;
-
-import java.util.HashSet;
-import java.util.Set;
-
-
-public class MaxDBDatabase extends AbstractJdbcDatabase {
-
-    public static final String PRODUCT_NAME = "SAP DB";
-    protected Set<String> systemTablesAndViews = new HashSet<String>();
-
-    public MaxDBDatabase() {
-        super.setCurrentDateTimeFunction("TIMESTAMP");
-        super.sequenceNextValueFunction="%s.NEXTVAL";
-        systemTablesAndViews.add("---");
-
-        systemTablesAndViews.add("ACTIVECONFIGURATION");
-        systemTablesAndViews.add("BACKUPTHREADS");
-        systemTablesAndViews.add("CACHESTATISTICS");
-        systemTablesAndViews.add("CATALOGCACHESTATISTICS");
-        systemTablesAndViews.add("COMMANDCACHESTATISTICS");
-        systemTablesAndViews.add("COMMANDCACHESTATISTICSRESET");
-        systemTablesAndViews.add("COMMANDSTATISTICS");
-        systemTablesAndViews.add("COMMANDSTATISTICSRESET");
-        systemTablesAndViews.add("CONSISTENTVIEWS");
-        systemTablesAndViews.add("DATACACHE");
-        systemTablesAndViews.add("DATASTATISTICS");
-        systemTablesAndViews.add("DATASTATISTICSRESET");
-        systemTablesAndViews.add("DATAVOLUMES");
-        systemTablesAndViews.add("DATASTATISTICSRESET");
-        systemTablesAndViews.add("FILEDIRECTORIES");
-        systemTablesAndViews.add("FILES");
-        systemTablesAndViews.add("HOTSTANDBYCOMPONENT");
-        systemTablesAndViews.add("HOTSTANDBYGROUP");
-        systemTablesAndViews.add("INSTANCE");
-        systemTablesAndViews.add("IOBUFFERCACHES");
-        systemTablesAndViews.add("IOTHREADSTATISTICS");
-        systemTablesAndViews.add("IOTHREADSTATISTICSRESET");
-        systemTablesAndViews.add("INDEXSIZE");
-        systemTablesAndViews.add("INDEXSTORAGEDETAILS");
-        systemTablesAndViews.add("LOGINFORMATION");
-        systemTablesAndViews.add("LOGQUEUESTATISTICS");
-        systemTablesAndViews.add("LOGQUEUESTATISTICSRESET");
-        systemTablesAndViews.add("LOGSTATISTICS");
-        systemTablesAndViews.add("LOGSTATISTICSRESET");
-        systemTablesAndViews.add("LOGVOLUMES");
-        systemTablesAndViews.add("MACHINECONFIGURATION");
-        systemTablesAndViews.add("MACHINEUTILIZATION");
-        systemTablesAndViews.add("MEMORYALLOCATORSTATISTICS");
-        systemTablesAndViews.add("OPTIMIZERINFORMATION");
-        systemTablesAndViews.add("READERWRITERLOCKINFORMATION");
-        systemTablesAndViews.add("READERWRITERLOCKSTATISTICS");
-        systemTablesAndViews.add("READERWRITERLOCKSTATISTICSRESET");
-        systemTablesAndViews.add("READERWRITERLOCKWAITINGTASKS");
-        systemTablesAndViews.add("REGIONINFORMATION");
-        systemTablesAndViews.add("REGIONSTATISTICS");
-        systemTablesAndViews.add("REGIONSTATISTICSRESET");
-        systemTablesAndViews.add("RESTARTINFORMATION");
-        systemTablesAndViews.add("SCHEMASIZE");
-        systemTablesAndViews.add("SERVERTASKS");
-        systemTablesAndViews.add("SESSIONS");
-        systemTablesAndViews.add("SNAPSHOTS");
-        systemTablesAndViews.add("SPINLOCKPOOLSTATISTICS");
-        systemTablesAndViews.add("SPINLOCKPOOLSTATISTICSRESET");
-        systemTablesAndViews.add("SPINLOCKSTATISTICS");
-        systemTablesAndViews.add("SPINLOCKSTATISTICSRESET");
-        systemTablesAndViews.add("TABLESIZE");
-        systemTablesAndViews.add("TABLESTORAGEDETAILS");
-        systemTablesAndViews.add("TASKGROUPSTATISTICS");
-        systemTablesAndViews.add("TASKGROUPSTATISTICSRESET");
-        systemTablesAndViews.add("TASKLOADBALANCINGINFORMATION");
-        systemTablesAndViews.add("TASKLOADBALANCINGTASKGROUPSTATES");
-        systemTablesAndViews.add("TASKLOADBALANCINGTASKMOVES");
-        systemTablesAndViews.add("TRANSACTIONHISTORY");
-        systemTablesAndViews.add("TRANSACTIONS");
-        systemTablesAndViews.add("UNLOADEDSTATEMENTS");
-        systemTablesAndViews.add("VERSION");
-<<<<<<< HEAD
-        super.sequenceNextValueFunction = "%s.NEXTVAL";
-        super.sequenceCurrentValueFunction = "%s.CURRVAL";
-=======
-
->>>>>>> 764d2f6e
-    }
-
-    public int getPriority() {
-        return PRIORITY_DEFAULT;
-    }
-
-    @Override
-    public Set<String> getSystemViews() {
-        return systemTablesAndViews;
-    }
-
-    public String getShortName() {
-        return "maxdb";
-    }
-
-    public Integer getDefaultPort() {
-        return 7210;
-    }
-
-    @Override
-    protected String getDefaultDatabaseProductName() {
-        return PRODUCT_NAME;
-    }
-
-    public boolean supportsInitiallyDeferrableColumns() {
-        return false;
-    }
-
-    @Override
-    public boolean supportsSequences() {
-        return true;
-    }
-
-    public boolean isCorrectDatabaseImplementation(DatabaseConnection conn) throws DatabaseException {
-        return PRODUCT_NAME.equalsIgnoreCase(conn.getDatabaseProductName());
-    }
-
-    public String getDefaultDriver(String url) {
-        if (url.startsWith("jdbc:sapdb")) {
-            return "com.sap.dbtech.jdbc.DriverSapDB";
-        }
-        return null;
-    }
-
-
-    @Override
-    public boolean isSystemObject(DatabaseObject example) {
-        if (super.isSystemObject(example)) {
-            return true;
-        }
-        if (example instanceof View && example.getSchema() != null) {
-
-            if ("DOMAIN".equalsIgnoreCase(example.getSchema().getName())) {
-                return true;
-            } else if ("SYSINFO".equalsIgnoreCase(example.getSchema().getName())) {
-                return true;
-            } else if ("SYSLOADER".equalsIgnoreCase(example.getSchema().getName())) {
-                return true;
-            } else if ("SYSDBA".equalsIgnoreCase(example.getSchema().getName())) {
-                return true;
-            }
-
-        }
-        return false;
-    }
-
-    public boolean supportsTablespaces() {
-        return false;
-    }
-
-    @Override
-    public boolean supportsAutoIncrement() {
-        return false;
-    }
-}
+package liquibase.database.core;
+
+
+import liquibase.CatalogAndSchema;
+import liquibase.database.AbstractJdbcDatabase;
+import liquibase.database.DatabaseConnection;
+import liquibase.exception.DatabaseException;
+import liquibase.structure.DatabaseObject;
+import liquibase.structure.core.View;
+
+import java.util.HashSet;
+import java.util.Set;
+
+
+public class MaxDBDatabase extends AbstractJdbcDatabase {
+
+    public static final String PRODUCT_NAME = "SAP DB";
+    protected Set<String> systemTablesAndViews = new HashSet<String>();
+
+    public MaxDBDatabase() {
+        super.setCurrentDateTimeFunction("TIMESTAMP");
+        super.sequenceNextValueFunction="%s.NEXTVAL";
+        systemTablesAndViews.add("---");
+
+        systemTablesAndViews.add("ACTIVECONFIGURATION");
+        systemTablesAndViews.add("BACKUPTHREADS");
+        systemTablesAndViews.add("CACHESTATISTICS");
+        systemTablesAndViews.add("CATALOGCACHESTATISTICS");
+        systemTablesAndViews.add("COMMANDCACHESTATISTICS");
+        systemTablesAndViews.add("COMMANDCACHESTATISTICSRESET");
+        systemTablesAndViews.add("COMMANDSTATISTICS");
+        systemTablesAndViews.add("COMMANDSTATISTICSRESET");
+        systemTablesAndViews.add("CONSISTENTVIEWS");
+        systemTablesAndViews.add("DATACACHE");
+        systemTablesAndViews.add("DATASTATISTICS");
+        systemTablesAndViews.add("DATASTATISTICSRESET");
+        systemTablesAndViews.add("DATAVOLUMES");
+        systemTablesAndViews.add("DATASTATISTICSRESET");
+        systemTablesAndViews.add("FILEDIRECTORIES");
+        systemTablesAndViews.add("FILES");
+        systemTablesAndViews.add("HOTSTANDBYCOMPONENT");
+        systemTablesAndViews.add("HOTSTANDBYGROUP");
+        systemTablesAndViews.add("INSTANCE");
+        systemTablesAndViews.add("IOBUFFERCACHES");
+        systemTablesAndViews.add("IOTHREADSTATISTICS");
+        systemTablesAndViews.add("IOTHREADSTATISTICSRESET");
+        systemTablesAndViews.add("INDEXSIZE");
+        systemTablesAndViews.add("INDEXSTORAGEDETAILS");
+        systemTablesAndViews.add("LOGINFORMATION");
+        systemTablesAndViews.add("LOGQUEUESTATISTICS");
+        systemTablesAndViews.add("LOGQUEUESTATISTICSRESET");
+        systemTablesAndViews.add("LOGSTATISTICS");
+        systemTablesAndViews.add("LOGSTATISTICSRESET");
+        systemTablesAndViews.add("LOGVOLUMES");
+        systemTablesAndViews.add("MACHINECONFIGURATION");
+        systemTablesAndViews.add("MACHINEUTILIZATION");
+        systemTablesAndViews.add("MEMORYALLOCATORSTATISTICS");
+        systemTablesAndViews.add("OPTIMIZERINFORMATION");
+        systemTablesAndViews.add("READERWRITERLOCKINFORMATION");
+        systemTablesAndViews.add("READERWRITERLOCKSTATISTICS");
+        systemTablesAndViews.add("READERWRITERLOCKSTATISTICSRESET");
+        systemTablesAndViews.add("READERWRITERLOCKWAITINGTASKS");
+        systemTablesAndViews.add("REGIONINFORMATION");
+        systemTablesAndViews.add("REGIONSTATISTICS");
+        systemTablesAndViews.add("REGIONSTATISTICSRESET");
+        systemTablesAndViews.add("RESTARTINFORMATION");
+        systemTablesAndViews.add("SCHEMASIZE");
+        systemTablesAndViews.add("SERVERTASKS");
+        systemTablesAndViews.add("SESSIONS");
+        systemTablesAndViews.add("SNAPSHOTS");
+        systemTablesAndViews.add("SPINLOCKPOOLSTATISTICS");
+        systemTablesAndViews.add("SPINLOCKPOOLSTATISTICSRESET");
+        systemTablesAndViews.add("SPINLOCKSTATISTICS");
+        systemTablesAndViews.add("SPINLOCKSTATISTICSRESET");
+        systemTablesAndViews.add("TABLESIZE");
+        systemTablesAndViews.add("TABLESTORAGEDETAILS");
+        systemTablesAndViews.add("TASKGROUPSTATISTICS");
+        systemTablesAndViews.add("TASKGROUPSTATISTICSRESET");
+        systemTablesAndViews.add("TASKLOADBALANCINGINFORMATION");
+        systemTablesAndViews.add("TASKLOADBALANCINGTASKGROUPSTATES");
+        systemTablesAndViews.add("TASKLOADBALANCINGTASKMOVES");
+        systemTablesAndViews.add("TRANSACTIONHISTORY");
+        systemTablesAndViews.add("TRANSACTIONS");
+        systemTablesAndViews.add("UNLOADEDSTATEMENTS");
+        systemTablesAndViews.add("VERSION");
+        super.sequenceNextValueFunction = "%s.NEXTVAL";
+        super.sequenceCurrentValueFunction = "%s.CURRVAL";
+    }
+
+    public int getPriority() {
+        return PRIORITY_DEFAULT;
+    }
+
+    @Override
+    public Set<String> getSystemViews() {
+        return systemTablesAndViews;
+    }
+
+    public String getShortName() {
+        return "maxdb";
+    }
+
+    public Integer getDefaultPort() {
+        return 7210;
+    }
+
+    @Override
+    protected String getDefaultDatabaseProductName() {
+        return PRODUCT_NAME;
+    }
+
+    public boolean supportsInitiallyDeferrableColumns() {
+        return false;
+    }
+
+    @Override
+    public boolean supportsSequences() {
+        return true;
+    }
+
+    public boolean isCorrectDatabaseImplementation(DatabaseConnection conn) throws DatabaseException {
+        return PRODUCT_NAME.equalsIgnoreCase(conn.getDatabaseProductName());
+    }
+
+    public String getDefaultDriver(String url) {
+        if (url.startsWith("jdbc:sapdb")) {
+            return "com.sap.dbtech.jdbc.DriverSapDB";
+        }
+        return null;
+    }
+
+
+    @Override
+    public boolean isSystemObject(DatabaseObject example) {
+        if (super.isSystemObject(example)) {
+            return true;
+        }
+        if (example instanceof View && example.getSchema() != null) {
+
+            if ("DOMAIN".equalsIgnoreCase(example.getSchema().getName())) {
+                return true;
+            } else if ("SYSINFO".equalsIgnoreCase(example.getSchema().getName())) {
+                return true;
+            } else if ("SYSLOADER".equalsIgnoreCase(example.getSchema().getName())) {
+                return true;
+            } else if ("SYSDBA".equalsIgnoreCase(example.getSchema().getName())) {
+                return true;
+            }
+
+        }
+        return false;
+    }
+
+    public boolean supportsTablespaces() {
+        return false;
+    }
+
+    @Override
+    public boolean supportsAutoIncrement() {
+        return false;
+    }
+}