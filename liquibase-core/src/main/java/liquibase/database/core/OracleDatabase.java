package liquibase.database.core;

import java.lang.reflect.Method;
import java.sql.Connection;
import java.sql.ResultSet;
import java.sql.SQLException;
import java.sql.Statement;
import java.util.Arrays;
import java.util.HashSet;
import java.util.Set;
import java.util.regex.Matcher;
import java.util.regex.Pattern;

import liquibase.CatalogAndSchema;
import liquibase.Scope;
import liquibase.database.AbstractJdbcDatabase;
import liquibase.database.DatabaseConnection;
import liquibase.database.OfflineConnection;
import liquibase.database.jvm.JdbcConnection;
import liquibase.exception.DatabaseException;
import liquibase.exception.UnexpectedLiquibaseException;
import liquibase.exception.ValidationErrors;
import liquibase.executor.ExecutorService;
import liquibase.logging.LogService;
import liquibase.logging.LogType;
import liquibase.statement.DatabaseFunction;
import liquibase.statement.SequenceCurrentValueFunction;
import liquibase.statement.SequenceNextValueFunction;
import liquibase.statement.core.RawCallStatement;
import liquibase.statement.core.RawSqlStatement;
import liquibase.structure.DatabaseObject;
import liquibase.structure.core.Catalog;
import liquibase.structure.core.Index;
import liquibase.structure.core.PrimaryKey;
import liquibase.structure.core.Schema;
import liquibase.util.JdbcUtils;
import liquibase.util.StringUtil;

import java.util.*;

import static java.util.ResourceBundle.getBundle;

/**
 * Encapsulates Oracle database support.
 */
public class OracleDatabase extends AbstractJdbcDatabase {
    public static final String PRODUCT_NAME = "oracle";
<<<<<<< HEAD
    private static ResourceBundle coreBundle = getBundle("liquibase/i18n/liquibase-core");
    protected final int SHORT_IDENTIFIERS_LENGTH = 30;
    protected final int LONG_IDENTIFIERS_LEGNTH = 128;
    protected final int ORACLE_12C_MAJOR_VERSION = 12;

    private Set<String> reservedWords = new HashSet<>();
    private Set<String> userDefinedTypes;
    private Map<String, String> savedSessionNlsSettings;
=======
    public static final int ORACLE_V_12 = 12;

    private Set<String> reservedWords = new HashSet<String>();
    private Set<String> userDefinedTypes = null;
>>>>>>> 668c59ae

    private Boolean canAccessDbaRecycleBin;
    private Integer databaseMajorVersion;
    private Integer databaseMinorVersion;

    /**
     * Default constructor for an object that represents the Oracle Database DBMS.
     */
    public OracleDatabase() {
        super.unquotedObjectsAreUppercased=true;
        //noinspection HardCodedStringLiteral
        super.setCurrentDateTimeFunction("SYSTIMESTAMP");
        // Setting list of Oracle's native functions
        //noinspection HardCodedStringLiteral
        dateFunctions.add(new DatabaseFunction("SYSDATE"));
        //noinspection HardCodedStringLiteral
        dateFunctions.add(new DatabaseFunction("SYSTIMESTAMP"));
        //noinspection HardCodedStringLiteral
        dateFunctions.add(new DatabaseFunction("CURRENT_TIMESTAMP"));
        //noinspection HardCodedStringLiteral
        super.sequenceNextValueFunction = "%s.nextval";
        //noinspection HardCodedStringLiteral
        super.sequenceCurrentValueFunction = "%s.currval";
    }
    @Override
    public int getPriority() {
        return PRIORITY_DEFAULT;
    }

    @Override
    public void setConnection(DatabaseConnection conn) {
        //noinspection HardCodedStringLiteral,HardCodedStringLiteral,HardCodedStringLiteral,HardCodedStringLiteral,
        // HardCodedStringLiteral
        //noinspection HardCodedStringLiteral,HardCodedStringLiteral,HardCodedStringLiteral,HardCodedStringLiteral,
        // HardCodedStringLiteral
        reservedWords.addAll(Arrays.asList("GROUP", "USER", "SESSION", "PASSWORD", "RESOURCE", "START", "SIZE", "UID", "DESC", "ORDER")); //more reserved words not returned by driver

        Connection sqlConn = null;
        if (!(conn instanceof OfflineConnection)) {
            try {
                /*
                 * Don't try to call getWrappedConnection if the conn instance is
                 * is not a JdbcConnection. This happens for OfflineConnection.
                 * see https://liquibase.jira.com/browse/CORE-2192
                 */
                if (conn instanceof JdbcConnection) {
                    sqlConn = ((JdbcConnection) conn).getWrappedConnection();
                }
            } catch (Exception e) {
                throw new UnexpectedLiquibaseException(e);
            }

            if (sqlConn != null) {
                try {
                    //noinspection HardCodedStringLiteral
                    reservedWords.addAll(Arrays.asList(sqlConn.getMetaData().getSQLKeywords().toUpperCase().split(",\\s*")));
                } catch (SQLException e) {
                    //noinspection HardCodedStringLiteral
                    Scope.getCurrentScope().getLog(getClass()).info(LogType.LOG, "Could get sql keywords on OracleDatabase: " + e.getMessage());
                    //can not get keywords. Continue on
                }
                try {
                    Method method = sqlConn.getClass().getMethod("setRemarksReporting", Boolean.TYPE);
                    method.setAccessible(true);
                    method.invoke(sqlConn, true);
                } catch (Exception e) {
                    //noinspection HardCodedStringLiteral
                    Scope.getCurrentScope().getLog(getClass()).info(LogType.LOG, "Could not set remarks reporting on OracleDatabase: " + e.getMessage());

                    //cannot set it. That is OK
                }

                Statement statement = null;
                ResultSet resultSet = null;
                try {
                    statement = sqlConn.createStatement();
                    //noinspection HardCodedStringLiteral
                    resultSet = statement.executeQuery("SELECT value FROM v$parameter WHERE name = 'compatible'");
                    String compatibleVersion = null;
                    if (resultSet.next()) {
                        //noinspection HardCodedStringLiteral
                        compatibleVersion = resultSet.getString("value");
                    }
                    if (compatibleVersion != null) {
                        Matcher majorVersionMatcher = Pattern.compile("(\\d+)\\.(\\d+)\\..*").matcher(compatibleVersion);
                        if (majorVersionMatcher.matches()) {
                            this.databaseMajorVersion = Integer.valueOf(majorVersionMatcher.group(1));
                            this.databaseMinorVersion = Integer.valueOf(majorVersionMatcher.group(2));
                        }
                    }
                } catch (SQLException e) {
                    @SuppressWarnings("HardCodedStringLiteral") String message = "Cannot read from v$parameter: "+e.getMessage();

                    //noinspection HardCodedStringLiteral
                    Scope.getCurrentScope().getLog(getClass()).info(LogType.LOG, "Could not set check compatibility mode on OracleDatabase, assuming not running in any sort of compatibility mode: " + message);
                } finally {
                    JdbcUtils.close(resultSet, statement);
                }



            }
        }
        super.setConnection(conn);
    }

    @Override
    public String getShortName() {
        //noinspection HardCodedStringLiteral
        return "oracle";
    }

    @Override
    protected String getDefaultDatabaseProductName() {
        //noinspection HardCodedStringLiteral
        return "Oracle";
    }

    @Override
    public int getDatabaseMajorVersion() throws DatabaseException {
        if (databaseMajorVersion == null) {
            return super.getDatabaseMajorVersion();
        } else {
            return databaseMajorVersion;
        }
    }

    @Override
    public int getDatabaseMinorVersion() throws DatabaseException {
        if (databaseMinorVersion == null) {
            return super.getDatabaseMinorVersion();
        } else {
            return databaseMinorVersion;
        }
    }

    @Override
    public Integer getDefaultPort() {
        return 1521;
    }

    @Override
    public String getJdbcCatalogName(CatalogAndSchema schema) {
        return null;
    }

    @Override
    public String getJdbcSchemaName(CatalogAndSchema schema) {
        return correctObjectName((schema.getCatalogName() == null) ? schema.getSchemaName() : schema.getCatalogName(), Schema.class);
    }

    @Override
    protected String getAutoIncrementClause(final String generationType, final Boolean defaultOnNull) {
        if (StringUtils.isEmpty(generationType)) {
            return "";
        }

        String autoIncrementClause = "GENERATED %s AS IDENTITY"; // %s -- [ ALWAYS | BY DEFAULT [ ON NULL ] ]
        String generationStrategy = generationType;
        if (Boolean.TRUE.equals(defaultOnNull) && generationType.toUpperCase().equals("BY DEFAULT")) {
            generationStrategy += " ON NULL";
        }
        return String.format(autoIncrementClause, generationStrategy);
    }

    @Override
    public String generatePrimaryKeyName(String tableName) {
        if (tableName.length() > 27) {
            //noinspection HardCodedStringLiteral
            return "PK_" + tableName.toUpperCase(Locale.US).substring(0, 27);
        } else {
            //noinspection HardCodedStringLiteral
            return "PK_" + tableName.toUpperCase(Locale.US);
        }
    }

    @Override
    public boolean supportsInitiallyDeferrableColumns() {
        return true;
    }

    @Override
    public boolean isReservedWord(String objectName) {
        return reservedWords.contains(objectName.toUpperCase());
    }

    @Override
    public boolean supportsSequences() {
        return true;
    }

    /**
     * Oracle supports catalogs in liquibase terms
     *
     * @return false
     */
    @Override
    public boolean supportsSchemas() {
        return false;
    }

    @Override
    protected String getConnectionCatalogName() throws DatabaseException {
        if (getConnection() instanceof OfflineConnection) {
            return getConnection().getCatalog();
        }
        try {
            //noinspection HardCodedStringLiteral
            return ExecutorService.getInstance().getExecutor(this).queryForObject(new RawCallStatement("select sys_context( 'userenv', 'current_schema' ) from dual"), String.class);
        } catch (Exception e) {
            //noinspection HardCodedStringLiteral
            Scope.getCurrentScope().getLog(getClass()).info(LogType.LOG, "Error getting default schema", e);
        }
        return null;
    }

    @Override
    public boolean isCorrectDatabaseImplementation(DatabaseConnection conn) throws DatabaseException {
        return PRODUCT_NAME.equalsIgnoreCase(conn.getDatabaseProductName());
    }

    @Override
    public String getDefaultDriver(String url) {
        //noinspection HardCodedStringLiteral
        if (url.startsWith("jdbc:oracle")) {
            return "oracle.jdbc.OracleDriver";
        }
        return null;
    }

    @Override
    public String getDefaultCatalogName() {//NOPMD
        return (super.getDefaultCatalogName() == null) ? null : super.getDefaultCatalogName().toUpperCase(Locale.US);
    }

    /**
     * <p>Returns an Oracle date literal with the same value as a string formatted using ISO 8601.</p>
     *
     * <p>Convert an ISO8601 date string to one of the following results:
     * to_date('1995-05-23', 'YYYY-MM-DD')
     * to_date('1995-05-23 09:23:59', 'YYYY-MM-DD HH24:MI:SS')</p>
     *
     * Implementation restriction:<br>
     * Currently, only the following subsets of ISO8601 are supported:<br>
     * <ul>
     * <li>YYYY-MM-DD</li>
     * <li>YYYY-MM-DDThh:mm:ss</li>
     * </ul>
     */
    @Override
    public String getDateLiteral(String isoDate) {
        String normalLiteral = super.getDateLiteral(isoDate);

        if (isDateOnly(isoDate)) {
            StringBuffer val = new StringBuffer();
            //noinspection HardCodedStringLiteral
            val.append("TO_DATE(");
            val.append(normalLiteral);
            //noinspection HardCodedStringLiteral
            val.append(", 'YYYY-MM-DD')");
            return val.toString();
        } else if (isTimeOnly(isoDate)) {
            StringBuffer val = new StringBuffer();
            //noinspection HardCodedStringLiteral
            val.append("TO_DATE(");
            val.append(normalLiteral);
            //noinspection HardCodedStringLiteral
            val.append(", 'HH24:MI:SS')");
            return val.toString();
        } else if (isTimestamp(isoDate)) {
            StringBuffer val = new StringBuffer(26);
            //noinspection HardCodedStringLiteral
            val.append("TO_TIMESTAMP(");
            val.append(normalLiteral);
            //noinspection HardCodedStringLiteral
            val.append(", 'YYYY-MM-DD HH24:MI:SS.FF')");
            return val.toString();
        } else if (isDateTime(isoDate)) {
            int seppos = normalLiteral.lastIndexOf('.');
            if (seppos != -1) {
                normalLiteral = normalLiteral.substring(0, seppos) + "'";
            }
            StringBuffer val = new StringBuffer(26);
            //noinspection HardCodedStringLiteral
            val.append("TO_DATE(");
            val.append(normalLiteral);
            //noinspection HardCodedStringLiteral
            val.append(", 'YYYY-MM-DD HH24:MI:SS')");
            return val.toString();
        }
        //noinspection HardCodedStringLiteral
        return "UNSUPPORTED:" + isoDate;
    }

    @Override
    public boolean isSystemObject(DatabaseObject example) {
        if (example == null) {
            return false;
        }

        if (this.isLiquibaseObject(example)) {
            return false;
        }

        if (example instanceof Schema) {
            //noinspection HardCodedStringLiteral,HardCodedStringLiteral,HardCodedStringLiteral,HardCodedStringLiteral
            if ("SYSTEM".equals(example.getName()) || "SYS".equals(example.getName()) || "CTXSYS".equals(example.getName())|| "XDB".equals(example.getName())) {
                return true;
            }
            //noinspection HardCodedStringLiteral,HardCodedStringLiteral,HardCodedStringLiteral,HardCodedStringLiteral
            if ("SYSTEM".equals(example.getSchema().getCatalogName()) || "SYS".equals(example.getSchema().getCatalogName()) || "CTXSYS".equals(example.getSchema().getCatalogName()) || "XDB".equals(example.getSchema().getCatalogName())) {
                return true;
            }
        } else if (isSystemObject(example.getSchema())) {
            return true;
        }
        if (example instanceof Catalog) {
            //noinspection HardCodedStringLiteral,HardCodedStringLiteral,HardCodedStringLiteral,HardCodedStringLiteral
            if (("SYSTEM".equals(example.getName()) || "SYS".equals(example.getName()) || "CTXSYS".equals(example.getName()) || "XDB".equals(example.getName()))) {
                return true;
            }
        } else if (example.getName() != null) {
            //noinspection HardCodedStringLiteral
            if (example.getName().startsWith("BIN$")) { //oracle deleted table
                boolean filteredInOriginalQuery = this.canAccessDbaRecycleBin();
                if (!filteredInOriginalQuery) {
                    filteredInOriginalQuery = StringUtil.trimToEmpty(example.getSchema().getName()).equalsIgnoreCase(this.getConnection().getConnectionUserName());
                }

                if (filteredInOriginalQuery) {
                    return !((example instanceof PrimaryKey) || (example instanceof Index) || (example instanceof
                        liquibase.statement.UniqueConstraint));
                } else {
                    return true;
                }
            } else //noinspection HardCodedStringLiteral
                if (example.getName().startsWith("AQ$")) { //oracle AQ tables
                return true;
            } else //noinspection HardCodedStringLiteral
                if (example.getName().startsWith("DR$")) { //oracle index tables
                return true;
            } else //noinspection HardCodedStringLiteral
                    if (example.getName().startsWith("SYS_IOT_OVER")) { //oracle system table
                return true;
            } else //noinspection HardCodedStringLiteral,HardCodedStringLiteral
                        if ((example.getName().startsWith("MDRT_") || example.getName().startsWith("MDRS_")) && example.getName().endsWith("$")) {
                // CORE-1768 - Oracle creates these for spatial indices and will remove them when the index is removed.
                return true;
            } else //noinspection HardCodedStringLiteral
                            if (example.getName().startsWith("MLOG$_")) { //Created by materliaized view logs for every table that is part of a materialized view. Not available for DDL operations.
                return true;
            } else //noinspection HardCodedStringLiteral
                    if (example.getName().startsWith("RUPD$_")) { //Created by materialized view log tables using primary keys. Not available for DDL operations.
                return true;
            } else //noinspection HardCodedStringLiteral
                        if (example.getName().startsWith("WM$_")) { //Workspace Manager backup tables.
                return true;
            } else //noinspection HardCodedStringLiteral
                        if ("CREATE$JAVA$LOB$TABLE".equals(example.getName())) { //This table contains the name of the Java object, the date it was loaded, and has a BLOB column to store the Java object.
                return true;
            } else //noinspection HardCodedStringLiteral
                    if ("JAVA$CLASS$MD5$TABLE".equals(example.getName())) { //This is a hash table that tracks the loading of Java objects into a schema.
                return true;
            } else //noinspection HardCodedStringLiteral
                    if (example.getName().startsWith("ISEQ$$_")) { //System-generated sequence
                return true;
            } else //noinspection HardCodedStringLiteral
                if (example.getName().startsWith("USLOG$")) { //for update materialized view
                return true;
            } else if (example.getName().startsWith("SYS_FBA")) { //for Flashback tables
                return true;
            }
        }

        return super.isSystemObject(example);
    }

    @Override
    public boolean supportsTablespaces() {
        return true;
    }

    @Override
    public boolean supportsAutoIncrement() {
        // Oracle supports Identity beginning with version 12c
        boolean isAutoIncrementSupported = false;

        try {
            if (getDatabaseMajorVersion() >= 12) {
                isAutoIncrementSupported = true;
            }

            // Returning true will generate create table command with 'IDENTITY' clause, example:
            // CREATE TABLE AutoIncTest (IDPrimaryKey NUMBER(19) GENERATED BY DEFAULT AS IDENTITY NOT NULL, TypeID NUMBER(3) NOT NULL, Description NVARCHAR2(50), CONSTRAINT PK_AutoIncTest PRIMARY KEY (IDPrimaryKey));

            // While returning false will continue to generate create table command without 'IDENTITY' clause, example:
            // CREATE TABLE AutoIncTest (IDPrimaryKey NUMBER(19) NOT NULL, TypeID NUMBER(3) NOT NULL, Description NVARCHAR2(50), CONSTRAINT PK_AutoIncTest PRIMARY KEY (IDPrimaryKey));

        } catch (DatabaseException ex) {
            isAutoIncrementSupported = false;
        }

        return isAutoIncrementSupported;
    }


//    public Set<UniqueConstraint> findUniqueConstraints(String schema) throws DatabaseException {
//        Set<UniqueConstraint> returnSet = new HashSet<UniqueConstraint>();
//
//        List<Map> maps = new Executor(this).queryForList(new RawSqlStatement("SELECT UC.CONSTRAINT_NAME, UCC.TABLE_NAME, UCC.COLUMN_NAME FROM USER_CONSTRAINTS UC, USER_CONS_COLUMNS UCC WHERE UC.CONSTRAINT_NAME=UCC.CONSTRAINT_NAME AND CONSTRAINT_TYPE='U' ORDER BY UC.CONSTRAINT_NAME"));
//
//        UniqueConstraint constraint = null;
//        for (Map map : maps) {
//            if (constraint == null || !constraint.getName().equals(constraint.getName())) {
//                returnSet.add(constraint);
//                Table table = new Table((String) map.get("TABLE_NAME"));
//                constraint = new UniqueConstraint(map.get("CONSTRAINT_NAME").toString(), table);
//            }
//        }
//        if (constraint != null) {
//            returnSet.add(constraint);
//        }
//
//        return returnSet;
//    }

    @Override
    public boolean supportsRestrictForeignKeys() {
        return false;
    }

    @Override
    public int getDataTypeMaxParameters(String dataTypeName) {
        //noinspection HardCodedStringLiteral
        if ("BINARY_FLOAT".equals(dataTypeName.toUpperCase())) {
            return 0;
        }
        //noinspection HardCodedStringLiteral
        if ("BINARY_DOUBLE".equals(dataTypeName.toUpperCase())) {
            return 0;
        }
        return super.getDataTypeMaxParameters(dataTypeName);
    }

    public String getSystemTableWhereClause(String tableNameColumn) {
        List<String> clauses = new ArrayList<String>(Arrays.asList("BIN$",
                "AQ$",
                "DR$",
                "SYS_IOT_OVER",
                "MLOG$_",
                "RUPD$_",
                "WM$_",
                "ISEQ$$_",
                "USLOG$",
                "SYS_FBA"));

        for (int i = 0;i<clauses.size(); i++) {
            clauses.set(i, tableNameColumn+" NOT LIKE '"+clauses.get(i)+"%'");
            }
        return "("+ StringUtil.join(clauses, " AND ")+")";
    }

    @Override
    public boolean jdbcCallsCatalogsSchemas() {
        return true;
    }

    public Set<String> getUserDefinedTypes() {
        if (userDefinedTypes == null) {
            userDefinedTypes = new HashSet<>();
            if ((getConnection() != null) && !(getConnection() instanceof OfflineConnection)) {
                try {
                    try {
                        //noinspection HardCodedStringLiteral
                        userDefinedTypes.addAll(ExecutorService.getInstance().getExecutor(this).queryForList(new RawSqlStatement("SELECT DISTINCT TYPE_NAME FROM ALL_TYPES"), String.class));
                    } catch (DatabaseException e) { //fall back to USER_TYPES if the user cannot see ALL_TYPES
                        //noinspection HardCodedStringLiteral
                        userDefinedTypes.addAll(ExecutorService.getInstance().getExecutor(this).queryForList(new RawSqlStatement("SELECT TYPE_NAME FROM USER_TYPES"), String.class));
                    }
                } catch (DatabaseException e) {
                    //ignore error
                }
            }
        }

        return userDefinedTypes;
    }

    @Override
    public String generateDatabaseFunctionValue(DatabaseFunction databaseFunction) {
        //noinspection HardCodedStringLiteral
        if ((databaseFunction != null) && "current_timestamp".equalsIgnoreCase(databaseFunction.toString())) {
            return databaseFunction.toString();
        }
        if((databaseFunction instanceof SequenceNextValueFunction) || (databaseFunction instanceof
            SequenceCurrentValueFunction)){
            String quotedSeq = super.generateDatabaseFunctionValue(databaseFunction);
            // replace "myschema.my_seq".nextval with "myschema"."my_seq".nextval
            return quotedSeq.replaceFirst("\"([^\\.\"]+)\\.([^\\.\"]+)\"","\"$1\".\"$2\"");

        }

        return super.generateDatabaseFunctionValue(databaseFunction);
    }

    @Override
    public ValidationErrors validate() {
        ValidationErrors errors = super.validate();
        DatabaseConnection connection = getConnection();
        if ((connection == null) || (connection instanceof OfflineConnection)) {
            //noinspection HardCodedStringLiteral
            Scope.getCurrentScope().getLog(getClass()).info(LogType.LOG, "Cannot validate offline database");
            return errors;
        }

        if (!canAccessDbaRecycleBin()) {
            errors.addWarning(getDbaRecycleBinWarning());
        }

        return errors;

    }

    public String getDbaRecycleBinWarning() {
        //noinspection HardCodedStringLiteral,HardCodedStringLiteral,HardCodedStringLiteral,HardCodedStringLiteral,
        // HardCodedStringLiteral
        //noinspection HardCodedStringLiteral,HardCodedStringLiteral,HardCodedStringLiteral
        return "Liquibase needs to access the DBA_RECYCLEBIN table so we can automatically handle the case where " +
        "constraints are deleted and restored. Since Oracle doesn't properly restore the original table names " +
        "referenced in the constraint, we use the information from the DBA_RECYCLEBIN to automatically correct this" +
        " issue.\n" +
        "\n" +
        "The user you used to connect to the database (" + getConnection().getConnectionUserName() +
        ") needs to have \"SELECT ON SYS.DBA_RECYCLEBIN\" permissions set before we can perform this operation. " +
         "Please run the following SQL to set the appropriate permissions, and try running the command again.\n" +
         "\n" +
         "     GRANT SELECT ON SYS.DBA_RECYCLEBIN TO " + getConnection().getConnectionUserName() + ";";
    }

    public boolean canAccessDbaRecycleBin() {
        if (canAccessDbaRecycleBin == null) {
            DatabaseConnection connection = getConnection();
            if ((connection == null) || (connection instanceof OfflineConnection)) {
                return false;
            }

            Statement statement = null;
            try {
                statement = ((JdbcConnection) connection).createStatement();
                @SuppressWarnings("HardCodedStringLiteral") ResultSet resultSet = statement.executeQuery("select 1 from dba_recyclebin where 0=1");
                resultSet.close(); //don't need to do anything with the result set, just make sure statement ran.
                this.canAccessDbaRecycleBin = true;
            } catch (Exception e) {
                //noinspection HardCodedStringLiteral
                if ((e instanceof SQLException) && e.getMessage().startsWith("ORA-00942")) { //ORA-00942: table or view does not exist
                    this.canAccessDbaRecycleBin = false;
                } else {
                    //noinspection HardCodedStringLiteral
                    Scope.getCurrentScope().getLog(getClass()).warning(LogType.LOG, "Cannot check dba_recyclebin access", e);
                    this.canAccessDbaRecycleBin = false;
                }
            } finally {
                JdbcUtils.close(null, statement);
            }
        }

        return canAccessDbaRecycleBin;
    }

    @Override
    public boolean supportsNotNullConstraintNames() {
        return true;
    }

    /** Tests if the given String would be a valid identifier in Oracle DBMS. In Oracle, a valid identifier has
     * the following form (case-insensitive comparison):
     * 1st character: A-Z
     * 2..n characters: A-Z0-9$_#
     * The maximum length of an identifier differs by Oracle version and object type.
     */
    public boolean isValidOracleIdentifier(String identifier, Class<? extends DatabaseObject> type) {
        if ((identifier == null) || (identifier.length() < 1))
            return false;

        if (!identifier.matches("^(i?)[A-Z][A-Z0-9\\$\\_\\#]*$"))
            return false;

        /*
         * @todo It seems we currently do not have a class for tablespace identifiers, and all other classes
         * we do know seem to be supported as 12cR2 long identifiers, so:
         */
        return (identifier.length() <= LONG_IDENTIFIERS_LEGNTH);
    }

    /**
     * Returns the maximum number of bytes (NOT: characters) for an identifier. For Oracle <=12c Release 20, this
     * is 30 bytes, and starting from 12cR2, up to 128 (except for tablespaces, PDB names and some other rather rare
     * object types).
     * @return the maximum length of an object identifier, in bytes
     */
    public int getIdentifierMaximumLength() {
        try {
            if (getDatabaseMajorVersion() < ORACLE_12C_MAJOR_VERSION) {
                return SHORT_IDENTIFIERS_LENGTH;
            }
            else if ((getDatabaseMajorVersion() == ORACLE_12C_MAJOR_VERSION) && (getDatabaseMinorVersion() <= 1)) {
                return SHORT_IDENTIFIERS_LENGTH;
            } else {
                return LONG_IDENTIFIERS_LEGNTH;
            }
        } catch (DatabaseException ex) {
            throw new UnexpectedLiquibaseException("Cannot determine the Oracle database version number", ex);
        }

    }

}<|MERGE_RESOLUTION|>--- conflicted
+++ resolved
@@ -45,7 +45,8 @@
  */
 public class OracleDatabase extends AbstractJdbcDatabase {
     public static final String PRODUCT_NAME = "oracle";
-<<<<<<< HEAD
+    public static final int ORACLE_V_12 = 12;
+
     private static ResourceBundle coreBundle = getBundle("liquibase/i18n/liquibase-core");
     protected final int SHORT_IDENTIFIERS_LENGTH = 30;
     protected final int LONG_IDENTIFIERS_LEGNTH = 128;
@@ -54,12 +55,6 @@
     private Set<String> reservedWords = new HashSet<>();
     private Set<String> userDefinedTypes;
     private Map<String, String> savedSessionNlsSettings;
-=======
-    public static final int ORACLE_V_12 = 12;
-
-    private Set<String> reservedWords = new HashSet<String>();
-    private Set<String> userDefinedTypes = null;
->>>>>>> 668c59ae
 
     private Boolean canAccessDbaRecycleBin;
     private Integer databaseMajorVersion;
@@ -213,7 +208,7 @@
 
     @Override
     protected String getAutoIncrementClause(final String generationType, final Boolean defaultOnNull) {
-        if (StringUtils.isEmpty(generationType)) {
+        if (StringUtil.isEmpty(generationType)) {
             return "";
         }
 
