--- conflicted
+++ resolved
@@ -51,21 +51,14 @@
  */
 public class OracleDatabase extends AbstractJdbcDatabase {
     public static final String PRODUCT_NAME = "oracle";
-<<<<<<< HEAD
     private static ResourceBundle coreBundle = getBundle("liquibase/i18n/liquibase-core");
     protected final int SHORT_IDENTIFIERS_LENGTH = 30;
     protected final int LONG_IDENTIFIERS_LEGNTH = 128;
-    protected final int ORACLE_12C_MAJOR_VERSION = 12;
+    public static final int ORACLE_12C_MAJOR_VERSION = 12;
 
     private Set<String> reservedWords = new HashSet<>();
     private Set<String> userDefinedTypes;
     private Map<String, String> savedSessionNlsSettings;
-=======
-    public static final int ORACLE_V_12 = 12;
-
-    private Set<String> reservedWords = new HashSet<String>();
-    private Set<String> userDefinedTypes = null;
->>>>>>> ae5bc9b7
 
     private Boolean canAccessDbaRecycleBin;
     private Integer databaseMajorVersion;
