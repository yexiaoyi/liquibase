--- conflicted
+++ resolved
@@ -1,11 +1,8 @@
 package liquibase.database.core;
 
-<<<<<<< HEAD
-import liquibase.Scope;
-=======
 import java.util.Arrays;
 
->>>>>>> ea6bf55b
+import liquibase.Scope;
 import liquibase.database.DatabaseConnection;
 import liquibase.exception.DatabaseException;
 import liquibase.logging.LogType;
@@ -100,7 +97,7 @@
         try {
             return getDatabaseMajorVersion() >= 10 && getDatabaseMinorVersion() >= 3;
         } catch (DatabaseException e) {
-            LogService.getLog(getClass()).debug(LogType.LOG, "Cannot retrieve database version", e);
+            Scope.getCurrentScope().getLog(getClass()).fine(LogType.LOG, "Cannot retrieve database version", e);
             return false;
         }
     }
