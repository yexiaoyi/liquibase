package liquibase.database.core;

import liquibase.changelog.column.LiquibaseColumn;
import liquibase.database.AbstractJdbcDatabase;
import liquibase.database.DatabaseConnection;
import liquibase.database.ObjectQuotingStrategy;
import liquibase.database.jvm.JdbcConnection;
import liquibase.logging.Logger;
import liquibase.structure.DatabaseObject;
import liquibase.exception.DatabaseException;
import liquibase.logging.LogService;
import liquibase.logging.LogType;
import liquibase.logging.Logger;
import liquibase.statement.SqlStatement;
import liquibase.statement.core.RawCallStatement;
import liquibase.structure.DatabaseObject;
import liquibase.structure.core.Table;
import liquibase.util.JdbcUtils;
import liquibase.util.StringUtils;

import java.math.BigInteger;
import java.sql.ResultSet;
import java.sql.SQLException;
import java.sql.Statement;
import java.util.*;

/**
 * Encapsulates PostgreSQL database support.
 */
public class PostgresDatabase extends AbstractJdbcDatabase {
    public static final String PRODUCT_NAME = "PostgreSQL";
    public static final int MINIMUM_DBMS_MAJOR_VERSION = 9;
    public static final int MINIMUM_DBMS_MINOR_VERSION = 2;
    private static final int PGSQL_DEFAULT_TCP_PORT_NUMBER = 5432;
    private static final Logger LOG = LogService.getLog(PostgresDatabase.class);

    private Set<String> systemTablesAndViews = new HashSet<>();

    private Set<String> reservedWords = new HashSet<>();

    public PostgresDatabase() {
        super.setCurrentDateTimeFunction("NOW()");
        // "Reserved" or "reserved (can be function or type)" in PostgreSQL
        // from https://www.postgresql.org/docs/9.6/static/sql-keywords-appendix.html
        reservedWords.addAll(Arrays.asList("ALL", "ANALYSE", "ANALYZE", "AND", "ANY", "ARRAY", "AS", "ASC",
                "ASYMMETRIC", "AUTHORIZATION", "BINARY", "BOTH", "CASE", "CAST", "CHECK", "COLLATE", "COLLATION",
                "COLUMN", "CONCURRENTLY", "CONSTRAINT", "CREATE", "CROSS", "CURRENT_CATALOG", "CURRENT_DATE",
                "CURRENT_ROLE", "CURRENT_SCHEMA", "CURRENT_TIME", "CURRENT_TIMESTAMP", "CURRENT_USER", "DEFAULT",
                "DEFERRABLE", "DESC", "DISTINCT", "DO", "ELSE", "END", "EXCEPT", "FALSE", "FETCH", "FOR", "FOREIGN",
                "FREEZE", "FROM", "FULL", "GRANT", "GROUP", "HAVING", "ILIKE", "IN", "INITIALLY", "INNER", "INTERSECT",
                "INTO", "IS", "ISNULL", "JOIN", "LATERAL", "LEADING", "LEFT", "LIKE", "LIMIT", "LOCALTIME",
                "LOCALTIMESTAMP", "NATURAL", "NOT", "NOTNULL", "NULL", "OFFSET", "ON", "ONLY", "OR", "ORDER", "OUTER",
                "OVERLAPS", "PLACING", "PRIMARY", "REFERENCES", "RETURNING", "RIGHT", "SELECT", "SESSION_USER",
                "SIMILAR", "SOME", "SYMMETRIC", "TABLE", "TABLESAMPLE", "THEN", "TO", "TRAILING", "TRUE", "UNION",
                "UNIQUE", "USER", "USING", "VARIADIC", "VERBOSE", "WHEN", "WHERE", "WINDOW", "WITH"));
        super.sequenceNextValueFunction = "nextval('%s')";
        super.sequenceCurrentValueFunction = "currval('%s')";
<<<<<<< HEAD
        super.unmodifiableDataTypes.addAll(Arrays.asList("bool", "int4", "int8", "float4", "float8", "bigserial", "serial", "bytea", "date", "timestamptz", "text"));
=======
        super.unmodifiableDataTypes.addAll(Arrays.asList("bool", "int4", "int8", "float4", "float8", "bigserial",
                "serial", "oid", "bytea", "timestamptz", "text"));
>>>>>>> 03dc7ace
        super.unquotedObjectsAreUppercased=false;
    }

    @Override
    public boolean equals(Object o) {
        // Actually, we don't need and more specific checks than the base method. This exists just to make SONAR happy.
        return super.equals(o);
    }

    @Override
    public int hashCode() {
        // Actually, we don't need and more specific hashing than the base method. This exists just to make SONAR happy.
        return super.hashCode();
    }

    @Override
    public String getShortName() {
        return "postgresql";
    }

    @Override
    protected String getDefaultDatabaseProductName() {
        return "PostgreSQL";
    }

    @Override
    public Integer getDefaultPort() {
        return PGSQL_DEFAULT_TCP_PORT_NUMBER;
    }

    @Override
    public Set<String> getSystemViews() {
        return systemTablesAndViews;
    }

    @Override
    public int getPriority() {
        return PRIORITY_DEFAULT;
    }

    @Override
    public boolean supportsInitiallyDeferrableColumns() {
        return true;
    }

    @Override
    public boolean isCorrectDatabaseImplementation(DatabaseConnection conn) throws DatabaseException {
        if (!PRODUCT_NAME.equalsIgnoreCase(conn.getDatabaseProductName())) {
            return false;
        }

        int majorVersion = conn.getDatabaseMajorVersion();
        int minorVersion =conn.getDatabaseMinorVersion();

        if ((majorVersion < MINIMUM_DBMS_MAJOR_VERSION) || ((majorVersion == MINIMUM_DBMS_MAJOR_VERSION) &&
            (minorVersion < MINIMUM_DBMS_MINOR_VERSION))) {
            LOG.warning(
                String.format(
                    "Your PostgreSQL software version (%d.%d) seems to indicate that your software is " +
                        "older than %d.%d. This means that you might encounter strange behaviour and " +
                        "incorrect error messages.",
                    majorVersion, minorVersion, majorVersion, minorVersion));
            return true;
        }

        return true;
    }

    @Override
    public String getDefaultDriver(String url) {
        if (url.startsWith("jdbc:postgresql:")) {
            return "org.postgresql.Driver";
        }
        return null;
    }

    @Override
    public boolean supportsCatalogInObjectName(Class<? extends DatabaseObject> type) {
        return false;
    }

    @Override
    public boolean supportsSequences() {
        return true;
    }

    @Override
    public String getDatabaseChangeLogTableName() {
        return super.getDatabaseChangeLogTableName().toLowerCase();
    }

    @Override
    public String getDatabaseChangeLogLockTableName() {
        return super.getDatabaseChangeLogLockTableName().toLowerCase();
    }

    @Override
    public void setConnection(DatabaseConnection conn) {
        super.setConnection(conn);



        if (conn instanceof JdbcConnection) {
            Statement statement = null;
            ResultSet resultSet = null;
            try {
                statement = ((JdbcConnection) conn).createStatement();
                resultSet = statement.executeQuery("select setting from pg_settings where name = 'edb_redwood_date'");
                if (resultSet.next()) {
                    String setting = resultSet.getString(1);
                    if ((setting != null) && "on".equals(setting)) {
                        LOG.warning(LogType.LOG, "EnterpriseDB " + conn.getURL() + " does not store DATE columns. Instead, it auto-converts " +
                                "them " +
                                "to TIMESTAMPs. (edb_redwood_date=true)");
                    }
                }
            } catch (SQLException | DatabaseException e) {
                LOG.info(LogType.LOG, "Cannot check pg_settings", e);
            } finally {
                JdbcUtils.close(resultSet, statement);
            }
        }

    }

    @Override
    public boolean isSystemObject(DatabaseObject example) {
        // All tables in the schemas pg_catalog and pg_toast are definitely system tables.
        if
                (
                (example instanceof Table)
                        && (example.getSchema() != null)
                        && (
                        ("pg_catalog".equals(example.getSchema().getName()))
                                || ("pg_toast".equals(example.getSchema().getName()))
                )
                ) {
            return true;
        }

        return super.isSystemObject(example);
    }

    @Override
    public boolean supportsTablespaces() {
        return true;
    }

    @Override
    public String getAutoIncrementClause() {
        return "";
    }

    @Override
    public boolean generateAutoIncrementStartWith(BigInteger startWith) {
        return false;
    }

    @Override
    public boolean generateAutoIncrementBy(BigInteger incrementBy) {
        return false;
    }

    /**
     * This has special case logic to handle NOT quoting column names if they are
     * of type 'LiquibaseColumn' - columns in the DATABASECHANGELOG or DATABASECHANGELOGLOCK
     * tables.
     */
    @Override
    public String escapeObjectName(String objectName, Class<? extends DatabaseObject> objectType) {
        if ((quotingStrategy == ObjectQuotingStrategy.LEGACY) && hasMixedCase(objectName)) {
            return "\"" + objectName + "\"";
        } else if (objectType != null && LiquibaseColumn.class.isAssignableFrom(objectType)) {
            return (objectName != null && !objectName.isEmpty()) ? objectName.trim() : objectName;
        }

        return super.escapeObjectName(objectName, objectType);
    }

    @Override
    public String correctObjectName(String objectName, Class<? extends DatabaseObject> objectType) {
        if ((objectName == null) || (quotingStrategy != ObjectQuotingStrategy.LEGACY)) {
            return super.correctObjectName(objectName, objectType);
        }
        if (objectName.contains("-")
                || hasMixedCase(objectName)
                || startsWithNumeric(objectName)
                || isReservedWord(objectName)) {
            return objectName;
        } else {
            return objectName.toLowerCase();
        }
    }

    /*
    * Check if given string has case problems according to postgresql documentation.
    * If there are at least one characters with upper case while all other are in lower case (or vice versa) this
    * string should be escaped.
    *
    * Note: This may make postgres support more case sensitive than normally is, but needs to be left in for backwards
    * compatibility.
    * Method is public so a subclass extension can override it to always return false.
    */
    protected boolean hasMixedCase(String tableName) {
        if (tableName == null) {
            return false;
        }
        return StringUtils.hasUpperCase(tableName) && StringUtils.hasLowerCase(tableName);
    }

    @Override
    public boolean isReservedWord(String tableName) {
        return reservedWords.contains(tableName.toUpperCase());
    }

    @Override
    protected SqlStatement getConnectionSchemaNameCallStatement() {
        return new RawCallStatement("select current_schema()");
    }

    @Override
    public String generatePrimaryKeyName(final String tableName) {
        return tableName.toUpperCase() + "_PKEY";
    }

    @Override
    @SuppressWarnings("squid:S109")
    public int getMaxFractionalDigitsForTimestamp() {

        int major = 0;
        int minor = 0;

        try {
            major = getDatabaseMajorVersion();
            minor = getDatabaseMinorVersion();
        } catch (DatabaseException x) {
            LogService.getLog(getClass()).warning(
                    LogType.LOG, "Unable to determine exact database server version"
                            + " - specified TIMESTAMP precision"
                            + " will not be set: ", x);
            return 0;
        }

        // PostgreSQL 7.2 introduced fractional support...
        // https://www.postgresql.org/docs/9.2/static/datatype-datetime.html
        String minimumVersion = "7.2";

        if (StringUtils.isMinimumVersion(minimumVersion, major, minor, 0)) {
            return 6;
        } else {
            return 0;
        }
    }
}<|MERGE_RESOLUTION|>--- conflicted
+++ resolved
@@ -55,12 +55,7 @@
                 "UNIQUE", "USER", "USING", "VARIADIC", "VERBOSE", "WHEN", "WHERE", "WINDOW", "WITH"));
         super.sequenceNextValueFunction = "nextval('%s')";
         super.sequenceCurrentValueFunction = "currval('%s')";
-<<<<<<< HEAD
-        super.unmodifiableDataTypes.addAll(Arrays.asList("bool", "int4", "int8", "float4", "float8", "bigserial", "serial", "bytea", "date", "timestamptz", "text"));
-=======
-        super.unmodifiableDataTypes.addAll(Arrays.asList("bool", "int4", "int8", "float4", "float8", "bigserial",
-                "serial", "oid", "bytea", "timestamptz", "text"));
->>>>>>> 03dc7ace
+        super.unmodifiableDataTypes.addAll(Arrays.asList("bool", "int4", "int8", "float4", "float8", "bigserial", "serial", "oid", "bytea", "date", "timestamptz", "text"));
         super.unquotedObjectsAreUppercased=false;
     }
 
