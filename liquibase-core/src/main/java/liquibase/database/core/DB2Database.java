--- conflicted
+++ resolved
@@ -258,7 +258,6 @@
         return this.isZOS;
     }
 
-<<<<<<< HEAD
     public boolean isAS400() {
         if (this.isAS400 == null) {
             if (getConnection() != null && getConnection() instanceof JdbcConnection) {
@@ -274,7 +273,6 @@
         return this.isAS400;
     }
 
-=======
     @Override
     public boolean isSystemObject(DatabaseObject example) {
         if (example instanceof Index && example.getName() != null && example.getName().matches("SQL\\d+")) {
@@ -282,5 +280,4 @@
         }
         return super.isSystemObject(example);
     }
->>>>>>> 5072866d
 }