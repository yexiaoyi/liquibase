--- conflicted
+++ resolved
@@ -283,12 +283,6 @@
         super.setConnection(conn);
     }
 
-<<<<<<< HEAD
-    @Override
-    public int getMaxFractionalDigitsForTimestamp() {
-        // http://www.h2database.com/html/datatypes.html seems to imply 9 digits
-        return 9;
-=======
     public boolean supportsMinMaxForSequences() {
 
         try {
@@ -324,6 +318,11 @@
             return -1;
         }
 
->>>>>>> f73c58f3
+    }
+
+    @Override
+    public int getMaxFractionalDigitsForTimestamp() {
+        // http://www.h2database.com/html/datatypes.html seems to imply 9 digits
+        return 9;
     }
 }