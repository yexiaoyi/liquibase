--- conflicted
+++ resolved
@@ -1,11 +1,8 @@
 package liquibase.database.core;
 
 import liquibase.CatalogAndSchema;
-<<<<<<< HEAD
+import liquibase.configuration.LiquibaseConfiguration;
 import liquibase.Scope;
-=======
-import liquibase.configuration.LiquibaseConfiguration;
->>>>>>> 668c59ae
 import liquibase.database.AbstractJdbcDatabase;
 import liquibase.database.DatabaseConnection;
 import liquibase.database.OfflineConnection;
@@ -368,12 +365,8 @@
             return super.escapeObjectName(objectName, objectType);
         }
 
-<<<<<<< HEAD
-        if ((catalogName != null) && !catalogName.equalsIgnoreCase(this.getDefaultCatalogName())) {
-=======
         boolean includeCatalog = LiquibaseConfiguration.getInstance().shouldIncludeCatalogInSpecification();
-        if (catalogName != null && (includeCatalog || !catalogName.equalsIgnoreCase(this.getDefaultCatalogName()))) {
->>>>>>> 668c59ae
+        if ((catalogName != null) && (includeCatalog || !catalogName.equalsIgnoreCase(this.getDefaultCatalogName()))) {
             return super.escapeObjectName(catalogName, schemaName, objectName, objectType);
         } else {
             String name = this.escapeObjectName(objectName, objectType);
