package liquibase.database;

import liquibase.CatalogAndSchema;
import liquibase.change.Change;
import liquibase.change.core.DropTableChange;
import liquibase.changelog.*;
import liquibase.configuration.ConfigurationProperty;
import liquibase.configuration.GlobalConfiguration;
import liquibase.configuration.LiquibaseConfiguration;
import liquibase.database.core.*;
import liquibase.database.jvm.JdbcConnection;
import liquibase.diff.DiffGeneratorFactory;
import liquibase.diff.DiffResult;
import liquibase.diff.compare.CompareControl;
import liquibase.diff.compare.DatabaseObjectComparatorFactory;
import liquibase.diff.output.DiffOutputControl;
import liquibase.diff.output.changelog.DiffToChangeLog;
import liquibase.exception.*;
import liquibase.executor.ExecutorService;
import liquibase.lockservice.LockServiceFactory;
import liquibase.logging.LogFactory;
import liquibase.snapshot.DatabaseSnapshot;
import liquibase.snapshot.EmptyDatabaseSnapshot;
import liquibase.snapshot.SnapshotControl;
import liquibase.snapshot.SnapshotGeneratorFactory;
import liquibase.sql.Sql;
import liquibase.sql.visitor.SqlVisitor;
import liquibase.sqlgenerator.SqlGeneratorFactory;
import liquibase.statement.DatabaseFunction;
import liquibase.statement.SequenceCurrentValueFunction;
import liquibase.statement.SequenceNextValueFunction;
import liquibase.statement.SqlStatement;
import liquibase.statement.core.GetViewDefinitionStatement;
import liquibase.statement.core.RawCallStatement;
import liquibase.structure.DatabaseObject;
import liquibase.structure.core.*;
import liquibase.util.ISODateFormat;
import liquibase.util.StreamUtil;
import liquibase.util.StringUtils;

import java.io.IOException;
import java.io.Writer;
import java.math.BigInteger;
import java.sql.SQLException;
import java.text.ParseException;
import java.text.SimpleDateFormat;
import java.util.*;
import java.util.regex.Pattern;


/**
 * AbstractJdbcDatabase is extended by all supported databases as a facade to the underlying database.
 * The physical connection can be retrieved from the AbstractJdbcDatabase implementation, as well as any
 * database-specific characteristics such as the datatype for "boolean" fields.
 */
public abstract class AbstractJdbcDatabase implements Database {

    private static final Pattern startsWithNumberPattern = Pattern.compile("^[0-9].*");
    private final static int FETCH_SIZE = 1000;
    private static final int DEFAULT_MAX_TIMESTAMP_FRACTIONAL_DIGITS = 9;
    private static Pattern CREATE_VIEW_AS_PATTERN = Pattern.compile("^CREATE\\s+.*?VIEW\\s+.*?AS\\s+", Pattern.CASE_INSENSITIVE | Pattern.DOTALL);
    private final Set<String> reservedWords = new HashSet<>();
    protected String defaultCatalogName;
    protected String defaultSchemaName;
    protected String currentDateTimeFunction;
    /**
     * The sequence name will be substituted into the string e.g. NEXTVAL('%s')
     */
    protected String sequenceNextValueFunction;
    protected String sequenceCurrentValueFunction;
    protected String quotingStartCharacter = "\"";
    protected String quotingEndCharacter = "\"";
    protected String quotingEndReplacement = "\"\"";
    // List of Database native functions.
    protected List<DatabaseFunction> dateFunctions = new ArrayList<>();
    protected List<String> unmodifiableDataTypes = new ArrayList<>();
    protected BigInteger defaultAutoIncrementStartWith = BigInteger.ONE;
    protected BigInteger defaultAutoIncrementBy = BigInteger.ONE;
    // most databases either lowercase or uppercase unuqoted objects such as table and column names.
    protected Boolean unquotedObjectsAreUppercased = null;
    // whether object names should be quoted
    protected ObjectQuotingStrategy quotingStrategy = ObjectQuotingStrategy.LEGACY;
    protected Boolean caseSensitive;
    private String databaseChangeLogTableName;
    private String databaseChangeLogLockTableName;
    private String liquibaseTablespaceName;
    private String liquibaseSchemaName;
    private String liquibaseCatalogName;
    private Boolean previousAutoCommit;
    private boolean canCacheLiquibaseTableInfo = false;
    private DatabaseConnection connection;
    private boolean outputDefaultSchema = true;
    private boolean outputDefaultCatalog = true;

    private boolean defaultCatalogSet = false;
    private boolean defaultSchemaSet = false;

    private Map<String, Object> attributes = new HashMap<>();

    public String getName() {
        return toString();
    }

    @Override
    public boolean requiresPassword() {
        return true;
    }

    @Override
    public boolean requiresUsername() {
        return true;
    }

    public DatabaseObject[] getContainingObjects() {
        return null;
    }

    // ------- DATABASE INFORMATION METHODS ---- //

    @Override
    public DatabaseConnection getConnection() {
        return connection;
    }

    @Override
    public void setConnection(final DatabaseConnection conn) {
        LogFactory.getInstance().getLog().debug("Connected to " + conn.getConnectionUserName() + "@" + conn.getURL());
        this.connection = conn;
        try {
            boolean autoCommit = conn.getAutoCommit();
            if (autoCommit == getAutoCommitMode()) {
                // Don't adjust the auto-commit mode if it's already what the database wants it to be.
                LogFactory.getInstance().getLog().debug("Not adjusting the auto commit mode; it is already " + autoCommit);
            } else {
                // Store the previous auto-commit mode, because the connection needs to be restored to it when this
                // AbstractDatabase type is closed. This is important for systems which use connection pools.
                previousAutoCommit = autoCommit;

                LogFactory.getInstance().getLog().debug("Setting auto commit to " + getAutoCommitMode() + " from " + autoCommit);
                connection.setAutoCommit(getAutoCommitMode());

            }
        } catch (DatabaseException e) {
            LogFactory.getInstance().getLog().warning("Cannot set auto commit to " + getAutoCommitMode() + " on connection");
        }

        this.connection.attached(this);
    }

    @Override
    public boolean getAutoCommitMode() {
        return !supportsDDLInTransaction();
    }

    @Override
    public void addReservedWords(Collection<String> words) {
        reservedWords.addAll(words);
    }

    /**
     * Determines if the database supports DDL within a transaction or not.
     *
     * @return True if the database supports DDL within a transaction, otherwise false.
     */
    // TODO this might be a dangerous default value. I would rather make this an abstract method and have every
    // implementation specify it explicitly.
    @Override
    public boolean supportsDDLInTransaction() {
        return true;
    }

    @Override
    public String getDatabaseProductName() {
        if (connection == null) {
            return getDefaultDatabaseProductName();
        }

        try {
            return connection.getDatabaseProductName();
        } catch (DatabaseException e) {
            throw new RuntimeException("Cannot get database name");
        }
    }

    protected abstract String getDefaultDatabaseProductName();


    @Override
    public String getDatabaseProductVersion() throws DatabaseException {
        if (connection == null) {
            return null;
        }

        try {
            return connection.getDatabaseProductVersion();
        } catch (DatabaseException e) {
            throw new DatabaseException(e);
        }
    }

    @Override
    public int getDatabaseMajorVersion() throws DatabaseException {
        if (connection == null) {
            return 999;
        }
        try {
            return connection.getDatabaseMajorVersion();
        } catch (DatabaseException e) {
            throw new DatabaseException(e);
        }
    }

    @Override
    public int getDatabaseMinorVersion() throws DatabaseException {
        if (connection == null) {
            return -1;
        }
        try {
            return connection.getDatabaseMinorVersion();
        } catch (DatabaseException e) {
            throw new DatabaseException(e);
        }
    }

    @Override
    public String getDefaultCatalogName() {
        if (defaultCatalogName == null) {
            if (defaultSchemaName != null && !this.supportsSchemas()) {
                return defaultSchemaName;
            }

            if (connection != null) {
                try {
                    defaultCatalogName = getConnectionCatalogName();
                } catch (DatabaseException e) {
                    LogFactory.getInstance().getLog().info("Error getting default catalog", e);
                }
            }
        }
        return defaultCatalogName;
    }

    @Override
    public void setDefaultCatalogName(final String defaultCatalogName) {
        this.defaultCatalogName = correctObjectName(defaultCatalogName, Catalog.class);
        defaultCatalogSet = defaultCatalogName != null;

    }

    protected String getConnectionCatalogName() throws DatabaseException {
        return connection.getCatalog();
    }

    @Override
    public String correctObjectName(final String objectName, final Class<? extends DatabaseObject> objectType) {
        if (quotingStrategy == ObjectQuotingStrategy.QUOTE_ALL_OBJECTS || unquotedObjectsAreUppercased == null
                || objectName == null || (objectName.startsWith(quotingStartCharacter) && objectName.endsWith(
                quotingEndCharacter))) {
            return objectName;
        } else if (Boolean.TRUE.equals(unquotedObjectsAreUppercased)) {
            return objectName.toUpperCase();
        } else {
            return objectName.toLowerCase();
        }
    }

    @Override
    public CatalogAndSchema getDefaultSchema() {
        return new CatalogAndSchema(getDefaultCatalogName(), getDefaultSchemaName());

    }

    @Override
    public String getDefaultSchemaName() {

        if (!supportsSchemas()) {
            return getDefaultCatalogName();
        }

        if (defaultSchemaName == null && connection != null) {
            defaultSchemaName = getConnectionSchemaName();
        }


        return defaultSchemaName;
    }

    @Override
    public void setDefaultSchemaName(final String schemaName) {
        this.defaultSchemaName = correctObjectName(schemaName, Schema.class);
        defaultSchemaSet = schemaName != null;
        if (!supportsSchemas()) {
            defaultCatalogSet = schemaName != null;
        }
    }

    /**
     * Overwrite this method to get the default schema name for the connection.
     * If you only need to change the statement that obtains the current schema then override
     *  @see AbstractJdbcDatabase#getConnectionSchemaNameCallStatement()
     * @return
     */
    protected String getConnectionSchemaName() {
        if (connection == null) {
            return null;
        }
        if (connection instanceof OfflineConnection) {
            return ((OfflineConnection) connection).getSchema();
        }

        try {
            SqlStatement currentSchemaStatement = getConnectionSchemaNameCallStatement();
            return ExecutorService.getInstance().getExecutor(this).
            		queryForObject(currentSchemaStatement, String.class);
        } catch (Exception e) {
            LogFactory.getInstance().getLog().info("Error getting default schema", e);
        }
        return null;
    }

    /**
     * Used to obtain the connection schema name through a statement
     * Override this method to change the statement.
     * Only override this if getConnectionSchemaName is left unchanges or is using this method.
     * @see AbstractJdbcDatabase#getConnectionSchemaName()
     * @return
     */
    protected SqlStatement getConnectionSchemaNameCallStatement(){
        return new RawCallStatement("call current_schema");
    }

    @Override
    public Integer getFetchSize() {
        return FETCH_SIZE;
    }

    /**
     * Returns system (undroppable) views.
     */
    protected Set<String> getSystemTables() {
        return new HashSet<>();
    }


    /**
     * Returns system (undroppable) views.
     */
    protected Set<String> getSystemViews() {
        return new HashSet<>();
    }

    // ------- DATABASE FEATURE INFORMATION METHODS ---- //

    /**
     * Does the database type support sequence.
     */
    @Override
    public boolean supportsSequences() {
        return true;
    }

    @Override
    public boolean supportsAutoIncrement() {
        return true;
    }

    // ------- DATABASE-SPECIFIC SQL METHODS ---- //

    /**
     * Return a date literal with the same value as a string formatted using ISO 8601.
     * <p/>
     * Note: many databases accept date literals in ISO8601 format with the 'T' replaced with
     * a space. Only databases which do not accept these strings should need to override this
     * method.
     * <p/>
     * Implementation restriction:
     * Currently, only the following subsets of ISO8601 are supported:
     * yyyy-MM-dd
     * hh:mm:ss
     * yyyy-MM-ddThh:mm:ss
     */
    @Override
    public String getDateLiteral(final String isoDate) {
        if (isDateOnly(isoDate) || isTimeOnly(isoDate)) {
            return "'" + isoDate + "'";
        } else if (isDateTime(isoDate)) {
            return "'" + isoDate.replace('T', ' ') + "'";
        } else {
            return "BAD_DATE_FORMAT:" + isoDate;
        }
    }

    @Override
    public String getDateTimeLiteral(final java.sql.Timestamp date) {
        return getDateLiteral(new ISODateFormat().format(date).replaceFirst("^'", "").replaceFirst("'$", ""));
    }

    @Override
    public String getDateLiteral(final java.sql.Date date) {
        return getDateLiteral(new ISODateFormat().format(date).replaceFirst("^'", "").replaceFirst("'$", ""));
    }

    @Override
    public String getTimeLiteral(final java.sql.Time date) {
        return getDateLiteral(new ISODateFormat().format(date).replaceFirst("^'", "").replaceFirst("'$", ""));
    }

    @Override
    public String getDateLiteral(final Date date) {
        if (date instanceof java.sql.Date) {
            return getDateLiteral(((java.sql.Date) date));
        } else if (date instanceof java.sql.Time) {
            return getTimeLiteral(((java.sql.Time) date));
        } else if (date instanceof java.sql.Timestamp) {
            return getDateTimeLiteral(((java.sql.Timestamp) date));
        } else {
            throw new RuntimeException("Unexpected type: " + date.getClass().getName());
        }
    }

    @Override
    public Date parseDate(final String dateAsString) throws DateParseException {
        try {
            if (dateAsString.indexOf(" ") > 0) {
                return new SimpleDateFormat("yyyy-MM-dd HH:mm:ss").parse(dateAsString);
            } else if (dateAsString.indexOf("T") > 0) {
                return new SimpleDateFormat("yyyy-MM-dd'T'HH:mm:ss").parse(dateAsString);
            } else {
                if (dateAsString.indexOf(":") > 0) {
                    return new SimpleDateFormat("HH:mm:ss").parse(dateAsString);
                } else {
                    return new SimpleDateFormat("yyyy-MM-dd").parse(dateAsString);
                }
            }
        } catch (ParseException e) {
            throw new DateParseException(dateAsString);
        }
    }

    /***
     * Returns true if the String conforms to an ISO 8601 date, e.g. 2016-12-31
     * @param isoDate
     * @return
     */
    protected boolean isDateOnly(final String isoDate) {
        return isoDate.matches("^\\d{4}\\-\\d{2}\\-\\d{2}$");
    }

    /***
     * Returns true if the String conforms to an ISO 8601 date
     * plus a time (hours, minutes, whole seconds and optionally fraction of a second) in UTC, e.g. 2016-12-31T18:43:59
     * The "T" may be replaced by a space.
     * CAUTION: Does NOT recognize values with a timezone information (...[+-Z]...)
     * @param isoDate
     * @return
     */
    protected boolean isDateTime(final String isoDate) {
        return isoDate.matches("^\\d{4}\\-\\d{2}\\-\\d{2}[T ]\\d{2}:\\d{2}:\\d{2}(?:\\.\\d+)?$");
    }

    /***
     * Returns true if the String conforms to an ISO 8601 date
     * plus a timestamp (hours, minutes, seconds and at least one decimal fraction) in UTC,
     * e.g. 2016-12-31T18:43:59.3 or 2016-12-31T18:43:59.345
     * CAUTION: Does NOT recognize values with a timezone information (...[+-Z]...)
     * The "T" may be replaced by a space.
     * @param isoDate
     * @return
     */
    protected boolean isTimestamp(final String isoDate) {
<<<<<<< HEAD
        return isoDate.matches("^\\d{4}\\-\\d{2}\\-\\d{2}T\\d{2}:\\d{2}:\\d{2}\\.\\d+$");
=======
        return isoDate.length() >= "yyyy-MM-ddThh:mm:ss.F".length();
>>>>>>> 4ecdf42c
    }

    /***
     * Returns true if the String conforms to an ISO 8601 time (hours, minutes and whole seconds) in UTC,
     * e.g. 18:43:59
     * CAUTION: Does NOT recognize values with a timezone information (...[+-Z]...)
     * @param isoDate
     * @return
     */
    protected boolean isTimeOnly(final String isoDate) {
        return isoDate.matches("^\\d{2}:\\d{2}:\\d{2}$");
    }

    /**
     * Returns database-specific line comment string.
     */
    @Override
    public String getLineComment() {
        return "--";
    }

    @Override
    public String getAutoIncrementClause(final BigInteger startWith, final BigInteger incrementBy) {
        if (!supportsAutoIncrement()) {
            return "";
        }

        // generate an SQL:2003 standard compliant auto increment clause by default

        String autoIncrementClause = getAutoIncrementClause();

        boolean generateStartWith = generateAutoIncrementStartWith(startWith);
        boolean generateIncrementBy = generateAutoIncrementBy(incrementBy);

        if (generateStartWith || generateIncrementBy) {
            autoIncrementClause += getAutoIncrementOpening();

            if (generateStartWith) {
                autoIncrementClause += String.format(getAutoIncrementStartWithClause(), (startWith == null) ? defaultAutoIncrementStartWith : startWith);
            }

            if (generateIncrementBy) {
                if (generateStartWith) {
                    autoIncrementClause += ", ";
                }

                autoIncrementClause += String.format(getAutoIncrementByClause(), (incrementBy == null) ? defaultAutoIncrementBy : incrementBy);
            }

            autoIncrementClause += getAutoIncrementClosing();
        }

        return autoIncrementClause;
    }

    protected String getAutoIncrementClause() {
        return "GENERATED BY DEFAULT AS IDENTITY";
    }

    protected boolean generateAutoIncrementStartWith(final BigInteger startWith) {
        return startWith != null
                && !startWith.equals(defaultAutoIncrementStartWith);
    }

    protected boolean generateAutoIncrementBy(final BigInteger incrementBy) {
        return incrementBy != null
                && !incrementBy.equals(defaultAutoIncrementBy);
    }

    protected String getAutoIncrementOpening() {
        return " (";
    }

    protected String getAutoIncrementClosing() {
        return ")";
    }

    protected String getAutoIncrementStartWithClause() {
        return "START WITH %d";
    }

    protected String getAutoIncrementByClause() {
        return "INCREMENT BY %d";
    }

    @Override
    public String getConcatSql(final String... values) {
        StringBuffer returnString = new StringBuffer();
        for (String value : values) {
            returnString.append(value).append(" || ");
        }

        return returnString.toString().replaceFirst(" \\|\\| $", "");
    }

    @Override
    public String getDatabaseChangeLogTableName() {
        if (databaseChangeLogTableName != null) {
            return databaseChangeLogTableName;
        }

        return LiquibaseConfiguration.getInstance().getConfiguration(GlobalConfiguration.class).getDatabaseChangeLogTableName();
    }

    @Override
    public void setDatabaseChangeLogTableName(final String tableName) {
        this.databaseChangeLogTableName = tableName;
    }

    @Override
    public String getDatabaseChangeLogLockTableName() {
        if (databaseChangeLogLockTableName != null) {
            return databaseChangeLogLockTableName;
        }

        return LiquibaseConfiguration.getInstance().getConfiguration(GlobalConfiguration.class).getDatabaseChangeLogLockTableName();
    }

    @Override
    public void setDatabaseChangeLogLockTableName(final String tableName) {
        this.databaseChangeLogLockTableName = tableName;
    }

    @Override
    public String getLiquibaseTablespaceName() {
        if (liquibaseTablespaceName != null) {
            return liquibaseTablespaceName;
        }

        return LiquibaseConfiguration.getInstance().getConfiguration(GlobalConfiguration.class).getLiquibaseTablespaceName();
    }

    @Override
    public void setLiquibaseTablespaceName(final String tablespace) {
        this.liquibaseTablespaceName = tablespace;
    }

    protected boolean canCreateChangeLogTable() throws DatabaseException {
        return ((StandardChangeLogHistoryService) ChangeLogHistoryServiceFactory.getInstance().getChangeLogService(this)).canCreateChangeLogTable();
    }

    @Override
    public void setCanCacheLiquibaseTableInfo(final boolean canCacheLiquibaseTableInfo) {
        this.canCacheLiquibaseTableInfo = canCacheLiquibaseTableInfo;
    }

    @Override
    public String getLiquibaseCatalogName() {
        if (liquibaseCatalogName != null) {
            return liquibaseCatalogName;
        }

        ConfigurationProperty configuration = LiquibaseConfiguration.getInstance().getProperty(GlobalConfiguration.class, GlobalConfiguration.LIQUIBASE_CATALOG_NAME);
        if (configuration.getWasOverridden()) {
            return configuration.getValue(String.class);
        }

        return getDefaultCatalogName();
    }

    @Override
    public void setLiquibaseCatalogName(final String catalogName) {
        this.liquibaseCatalogName = catalogName;
    }

    @Override
    public String getLiquibaseSchemaName() {
        if (liquibaseSchemaName != null) {
            return liquibaseSchemaName;
        }

        ConfigurationProperty configuration = LiquibaseConfiguration.getInstance().getProperty(GlobalConfiguration.class, GlobalConfiguration.LIQUIBASE_SCHEMA_NAME);
        if (configuration.getWasOverridden()) {
            return configuration.getValue(String.class);
        }

        return getDefaultSchemaName();
    }

    @Override
    public void setLiquibaseSchemaName(final String schemaName) {
        this.liquibaseSchemaName = schemaName;
    }

    @Override
    public boolean isCaseSensitive() {
    	if (caseSensitive == null) {
            if (connection != null && connection instanceof JdbcConnection) {
                try {
                	caseSensitive = ((JdbcConnection) connection).getUnderlyingConnection().getMetaData().supportsMixedCaseIdentifiers();
                } catch (SQLException e) {
                    LogFactory.getInstance().getLog().warning("Cannot determine case sensitivity from JDBC driver", e);
                }
            }
        }

    	if (caseSensitive == null) {
            return false;
    	} else {
    		return caseSensitive.booleanValue();
    	}
    }

    public void setCaseSensitive(Boolean caseSensitive) {
        this.caseSensitive = caseSensitive;
    }

    @Override
    public boolean isReservedWord(final String string) {
        return reservedWords.contains(string.toUpperCase());
    }

    /*
    * Check if given string starts with numeric values that may cause problems and should be escaped.
    */
    protected boolean startsWithNumeric(final String objectName) {
        return startsWithNumberPattern.matcher(objectName).matches();
    }

    @Override
    public void dropDatabaseObjects(final CatalogAndSchema schemaToDrop) throws LiquibaseException {
        ObjectQuotingStrategy currentStrategy = this.getObjectQuotingStrategy();
        this.setObjectQuotingStrategy(ObjectQuotingStrategy.QUOTE_ALL_OBJECTS);
        try {
            DatabaseSnapshot snapshot;
            try {
	            final SnapshotControl snapshotControl = new SnapshotControl(this);
	            final Set<Class<? extends DatabaseObject>> typesToInclude = snapshotControl.getTypesToInclude();

	            //We do not need to remove indexes and primary/unique keys explicitly. They should be removed
	            //as part of tables.
	            typesToInclude.remove(Index.class);
	            typesToInclude.remove(PrimaryKey.class);
	            typesToInclude.remove(UniqueConstraint.class);

	            if (supportsForeignKeyDisable()) {
		            //We do not remove ForeignKey because they will be disabled and removed as parts of tables.
		            typesToInclude.remove(ForeignKey.class);
	            }

	            final long createSnapshotStarted = System.currentTimeMillis();
	            snapshot = SnapshotGeneratorFactory.getInstance().createSnapshot(schemaToDrop, this, snapshotControl);
	            LogFactory.getInstance().getLog().debug(String.format("Database snapshot generated in %d ms. Snapshot includes: %s", System.currentTimeMillis() - createSnapshotStarted, typesToInclude));
            } catch (LiquibaseException e) {
                throw new UnexpectedLiquibaseException(e);
            }

	        final long changeSetStarted = System.currentTimeMillis();
            CompareControl compareControl = new CompareControl(
<<<<<<< HEAD
                    new CompareControl.SchemaComparison[] {
                            new CompareControl.SchemaComparison(
                                    CatalogAndSchema.DEFAULT,
                                    schemaToDrop)},
                    snapshot.getSnapshotControl().getTypesToInclude());
            DiffResult diffResult = DiffGeneratorFactory.getInstance().compare(
	                new EmptyDatabaseSnapshot(this),
                    snapshot,
                    compareControl);

=======
                    new CompareControl.SchemaComparison[] { new CompareControl.SchemaComparison(schemaToDrop, CatalogAndSchema.DEFAULT) },
                    snapshot.getSnapshotControl().getTypesToInclude());
            DiffResult diffResult = DiffGeneratorFactory.getInstance().compare(new EmptyDatabaseSnapshot(this), snapshot, compareControl);
>>>>>>> 4ecdf42c
            List<ChangeSet> changeSets = new DiffToChangeLog(diffResult, new DiffOutputControl(true, true, false, null).addIncludedSchema(schemaToDrop)).generateChangeSets();
	        LogFactory.getInstance().getLog().debug(String.format("ChangeSet to Remove Database Objects generated in %d ms.", System.currentTimeMillis() - changeSetStarted));

            boolean previousAutoCommit = this.getAutoCommitMode();
            this.commit(); //clear out currently executed statements
            this.setAutoCommit(false); //some DDL doesn't work in autocommit mode
            final boolean reEnableFK = supportsForeignKeyDisable() && disableForeignKeyChecks();
            try {
                for (ChangeSet changeSet : changeSets) {
                    changeSet.setFailOnError(false);
                    for (Change change : changeSet.getChanges()) {
                        if (change instanceof DropTableChange) {
                            ((DropTableChange) change).setCascadeConstraints(true);
                        }
                        SqlStatement[] sqlStatements = change.generateStatements(this);
                        for (SqlStatement statement : sqlStatements) {
                            ExecutorService.getInstance().getExecutor(this).execute(statement);
                        }

                    }
                    this.commit();
                }
            } finally {
                if (reEnableFK) {
                    enableForeignKeyChecks();
                }
            }

            ChangeLogHistoryServiceFactory.getInstance().getChangeLogService(this).destroy();
            LockServiceFactory.getInstance().getLockService(this).destroy();

            this.setAutoCommit(previousAutoCommit);
            LogFactory.getInstance().getLog().info(String.format("Successfully deleted all supported object types in schema %s.", schemaToDrop.toString()));
        } finally {
            this.setObjectQuotingStrategy(currentStrategy);
            this.commit();
        }
    }

    @Override
    public boolean supportsDropTableCascadeConstraints() {
        return (this instanceof SQLiteDatabase
                || this instanceof SybaseDatabase
                || this instanceof SybaseASADatabase
                || this instanceof PostgresDatabase
                || this instanceof OracleDatabase
        );
    }

    @Override
    public boolean isSystemObject(final DatabaseObject example) {
        if (example == null) {
            return false;
        }
        if (example.getSchema() != null && example.getSchema().getName() != null && example.getSchema().getName().equalsIgnoreCase("information_schema")) {
            return true;
        }
        if (example instanceof Table && getSystemTables().contains(example.getName())) {
            return true;
        }

        return example instanceof View && getSystemViews().contains(example.getName());

    }

    public boolean isSystemView(CatalogAndSchema schema, final String viewName) {
        schema = schema.customize(this);
        if ("information_schema".equalsIgnoreCase(schema.getSchemaName())) {
            return true;
        } else if (getSystemViews().contains(viewName)) {
            return true;
        }
        return false;
    }

    @Override
    public boolean isLiquibaseObject(final DatabaseObject object) {
        if (object instanceof Table) {
            Schema liquibaseSchema = new Schema(getLiquibaseCatalogName(), getLiquibaseSchemaName());
            if (DatabaseObjectComparatorFactory.getInstance().isSameObject(object, new Table().setName(getDatabaseChangeLogTableName()).setSchema(liquibaseSchema), null, this)) {
                return true;
            }
            return DatabaseObjectComparatorFactory.getInstance().isSameObject(object, new Table().setName(getDatabaseChangeLogLockTableName()).setSchema(liquibaseSchema), null, this);
        } else if (object instanceof Column) {
            return isLiquibaseObject(((Column) object).getRelation());
        } else if (object instanceof Index) {
            return isLiquibaseObject(((Index) object).getTable());
        } else if (object instanceof PrimaryKey) {
            return isLiquibaseObject(((PrimaryKey) object).getTable());
        }
        return false;
    }

    @Override
    public void tag(final String tagString) throws DatabaseException {
        ChangeLogHistoryServiceFactory.getInstance().getChangeLogService(this).tag(tagString);
    }

    @Override
    public boolean doesTagExist(final String tag) throws DatabaseException {
        return ChangeLogHistoryServiceFactory.getInstance().getChangeLogService(this).tagExists(tag);
    }

    @Override
    public String toString() {
        if (getConnection() == null) {
            return getShortName() + " Database";
        }

        return getConnection().getConnectionUserName() + " @ " + getConnection().getURL() + (getDefaultSchemaName() == null ? "" : " (Default Schema: " + getDefaultSchemaName() + ")");
    }

    @Override
    public String getViewDefinition(CatalogAndSchema schema, final String viewName) throws DatabaseException {
        schema = schema.customize(this);
        String definition = ExecutorService.getInstance().getExecutor(this).queryForObject(new GetViewDefinitionStatement(schema.getCatalogName(), schema.getSchemaName(), viewName), String.class);
        if (definition == null) {
            return null;
        }
        return CREATE_VIEW_AS_PATTERN.matcher(definition).replaceFirst("");
    }

    @Override
    public String escapeTableName(final String catalogName, final String schemaName, final String tableName) {
        return escapeObjectName(catalogName, schemaName, tableName, Table.class);
    }

    @Override
    public String escapeObjectName(String catalogName, String schemaName, final String objectName,
                                   final Class<? extends DatabaseObject> objectType) {
        if (supportsSchemas()) {
            catalogName = StringUtils.trimToNull(catalogName);
            schemaName = StringUtils.trimToNull(schemaName);

            if (catalogName == null) {
                catalogName = this.getDefaultCatalogName();
            }
            if (schemaName == null) {
                schemaName = this.getDefaultSchemaName();
            }

            if (!supportsCatalogInObjectName(objectType)) {
                catalogName = null;
            }
            if (catalogName == null && schemaName == null) {
                return escapeObjectName(objectName, objectType);
            } else if (catalogName == null || !this.supportsCatalogInObjectName(objectType)) {
                if (!defaultSchemaSet && isDefaultSchema(catalogName, schemaName) && !getOutputDefaultSchema()) {
                    return escapeObjectName(objectName, objectType);
                } else {
                    return escapeObjectName(schemaName, Schema.class) + "." + escapeObjectName(objectName, objectType);
                }
            } else {
                if (!defaultSchemaSet && isDefaultSchema(catalogName, schemaName) && !getOutputDefaultSchema() && !getOutputDefaultCatalog()) {
                    return escapeObjectName(objectName, objectType);
                } else if (!defaultSchemaSet && isDefaultSchema(catalogName, schemaName) && !getOutputDefaultCatalog()) {
                    return escapeObjectName(schemaName, Schema.class) + "." + escapeObjectName(objectName, objectType);
                } else {
                    return escapeObjectName(catalogName, Catalog.class) + "." + escapeObjectName(schemaName, Schema.class) + "." + escapeObjectName(objectName, objectType);
                }
            }
        } else if (supportsCatalogs()) {
            catalogName = StringUtils.trimToNull(catalogName);
            schemaName = StringUtils.trimToNull(schemaName);

            if (catalogName != null) {
                if (getOutputDefaultCatalog()) {
                    return escapeObjectName(catalogName, Catalog.class) + "." + escapeObjectName(objectName, objectType);
                } else {
                    if (!defaultCatalogSet && isDefaultCatalog(catalogName)) {
                        return escapeObjectName(objectName, objectType);
                    } else {
                        return escapeObjectName(catalogName, Catalog.class) + "." + escapeObjectName(objectName, objectType);
                    }
                }
            } else {
                if (schemaName != null) { //they actually mean catalog name
                    if (getOutputDefaultCatalog()) {
                        return escapeObjectName(schemaName, Catalog.class) + "." + escapeObjectName(objectName, objectType);
                    } else {
                        if (!defaultCatalogSet && isDefaultCatalog(schemaName)) {
                            return escapeObjectName(objectName, objectType);
                        } else {
                            return escapeObjectName(schemaName, Catalog.class) + "." + escapeObjectName(objectName, objectType);
                        }
                    }
                } else {
                    catalogName = this.getDefaultCatalogName();

                    if (catalogName == null) {
                        return escapeObjectName(objectName, objectType);
                    } else {
                        if (defaultCatalogSet || (isDefaultCatalog(catalogName) && getOutputDefaultCatalog())) {
                            return escapeObjectName(catalogName, Catalog.class) + "." + escapeObjectName(objectName, objectType);
                        } else {
                            return escapeObjectName(objectName, objectType);
                        }
                    }
                }
            }

        } else {
            return escapeObjectName(objectName, objectType);
        }
    }

    @Override
    public String escapeObjectName(String objectName, final Class<? extends DatabaseObject> objectType) {
        if (objectName != null) {
            objectName = objectName.trim();
            if (mustQuoteObjectName(objectName, objectType)) {
                return quoteObject(objectName, objectType);
            } else if (quotingStrategy == ObjectQuotingStrategy.QUOTE_ALL_OBJECTS) {
                return quoteObject(objectName, objectType);
            }
            objectName = objectName.trim();
        }
        return objectName;
    }

    protected boolean mustQuoteObjectName(String objectName, Class<? extends DatabaseObject> objectType) {
        return objectName.contains("-") || startsWithNumeric(objectName) || isReservedWord(objectName) || objectName.matches(".*\\W.*");
    }

    public String quoteObject(final String objectName, final Class<? extends DatabaseObject> objectType) {
        if (objectName == null) {
            return null;
        }

        return quotingStartCharacter
                + objectName.replace(quotingEndCharacter, quotingEndReplacement)
                + quotingEndCharacter;
    }

    @Override
    public String escapeIndexName(final String catalogName, final String schemaName, final String indexName) {
        return escapeObjectName(catalogName, schemaName, indexName, Index.class);
    }

    @Override
    public String escapeSequenceName(final String catalogName, final String schemaName, final String sequenceName) {
        return escapeObjectName(catalogName, schemaName, sequenceName, Sequence.class);
    }

    @Override
    public String escapeConstraintName(final String constraintName) {
        return escapeObjectName(constraintName, Index.class);
    }

    @Override
    public String escapeColumnName(final String catalogName, final String schemaName, final String tableName, final String columnName) {
        return escapeObjectName(columnName, Column.class);
    }

    @Override
    public String escapeColumnName(String catalogName, String schemaName, String tableName, String columnName, boolean quoteNamesThatMayBeFunctions) {
        if (quotingStrategy == ObjectQuotingStrategy.QUOTE_ALL_OBJECTS) {
            return quoteObject(columnName, Column.class);
        }

        if (columnName.contains("(")) {
            if (quoteNamesThatMayBeFunctions) {
                return quoteObject(columnName, Column.class);
            } else {
                return columnName;
            }
        }
        return escapeObjectName(columnName, Column.class);
    }

    @Override
    public String escapeColumnNameList(final String columnNames) {
        StringBuilder sb = new StringBuilder();
        for (String columnName : StringUtils.splitAndTrim(columnNames, ",")) {
            if (sb.length() > 0) {
                sb.append(", ");
            }
            boolean descending = false;
            if (columnName.matches("(?i).*\\s+DESC")) {
                columnName = columnName.replaceFirst("(?i)\\s+DESC$", "");
                descending = true;
            } else if (columnName.matches("(?i).*\\s+ASC")) {
                columnName = columnName.replaceFirst("(?i)\\s+ASC$", "");
            }
            sb.append(escapeObjectName(columnName, Column.class));
            if (descending) {
                sb.append(" DESC");
            }
        }
        return sb.toString();
    }

    @Override
    public boolean supportsSchemas() {
        return true;
    }

    @Override
    public boolean supportsCatalogs() {
        return true;
    }

    public boolean jdbcCallsCatalogsSchemas() {
        return false;
    }

    @Override
    public boolean supportsCatalogInObjectName(final Class<? extends DatabaseObject> type) {
        return false;
    }

    @Override
    public String generatePrimaryKeyName(final String tableName) {
        return "PK_" + tableName.toUpperCase();
    }

    @Override
    public String escapeViewName(final String catalogName, final String schemaName, final String viewName) {
        return escapeObjectName(catalogName, schemaName, viewName, View.class);
    }

    @Override
    public ChangeSet.RunStatus getRunStatus(final ChangeSet changeSet) throws DatabaseException, DatabaseHistoryException {
        return ChangeLogHistoryServiceFactory.getInstance().getChangeLogService(this).getRunStatus(changeSet);
    }

    @Override
    public RanChangeSet getRanChangeSet(final ChangeSet changeSet) throws DatabaseException, DatabaseHistoryException {
        return ChangeLogHistoryServiceFactory.getInstance().getChangeLogService(this).getRanChangeSet(changeSet);
    }

    @Override
    public List<RanChangeSet> getRanChangeSetList() throws DatabaseException {
        return ChangeLogHistoryServiceFactory.getInstance().getChangeLogService(this).getRanChangeSets();
    }

    @Override
    public Date getRanDate(final ChangeSet changeSet) throws DatabaseException, DatabaseHistoryException {
        return ChangeLogHistoryServiceFactory.getInstance().getChangeLogService(this).getRanDate(changeSet);
    }

    @Override
    public void markChangeSetExecStatus(final ChangeSet changeSet, final ChangeSet.ExecType execType) throws DatabaseException {
        ChangeLogHistoryServiceFactory.getInstance().getChangeLogService(this).setExecType(changeSet, execType);
    }

    @Override
    public void removeRanStatus(final ChangeSet changeSet) throws DatabaseException {
        ChangeLogHistoryServiceFactory.getInstance().getChangeLogService(this).removeFromHistory(changeSet);
    }

    @Override
    public String escapeStringForDatabase(final String string) {
        if (string == null) {
            return null;
        }
        return string.replaceAll("'", "''");
    }

    @Override
    public void commit() throws DatabaseException {
        try {
            getConnection().commit();
        } catch (DatabaseException e) {
            throw new DatabaseException(e);
        }
    }

    @Override
    public void rollback() throws DatabaseException {
        try {
            getConnection().rollback();
        } catch (DatabaseException e) {
            throw new DatabaseException(e);
        }
    }

    @Override
    public boolean equals(final Object o) {
        if (this == o) return true;
        if (o == null || getClass() != o.getClass()) return false;

        AbstractJdbcDatabase that = (AbstractJdbcDatabase) o;

        if (connection == null) {
            if (that.connection == null) {
                return this == that;
            } else {
                return false;
            }
        } else {
            return connection.equals(that.connection);
        }
    }

    @Override
    public int hashCode() {
        return (connection != null ? connection.hashCode() : super.hashCode());
    }

    @Override
    public void close() throws DatabaseException {
        ExecutorService.getInstance().clearExecutor(this);
        DatabaseConnection connection = getConnection();
        if (connection != null) {
            if (previousAutoCommit != null) {
                try {
                    connection.setAutoCommit(previousAutoCommit);
                } catch (DatabaseException e) {
                    LogFactory.getInstance().getLog().warning("Failed to restore the auto commit to " + previousAutoCommit);

                    throw e;
                }
            }
            connection.close();
        }
    }

    @Override
    public boolean supportsRestrictForeignKeys() {
        return true;
    }

    @Override
    public boolean isAutoCommit() throws DatabaseException {
        try {
            return getConnection().getAutoCommit();
        } catch (DatabaseException e) {
            throw new DatabaseException(e);
        }
    }

    @Override
    public void setAutoCommit(final boolean b) throws DatabaseException {
        try {
            getConnection().setAutoCommit(b);
        } catch (DatabaseException e) {
            throw new DatabaseException(e);
        }
    }

    /**
     * Default implementation, just look for "local" IPs. If the database returns a null URL we return false since we don't know it's safe to run the update.
     *
     * @throws liquibase.exception.DatabaseException
     *
     */
    @Override
    public boolean isSafeToRunUpdate() throws DatabaseException {
        DatabaseConnection connection = getConnection();
        if (connection == null) {
            return true;
        }
        String url = connection.getURL();
        if (url == null) {
            return false;
        }
        return (url.contains("localhost")) || (url.contains("127.0.0.1"));
    }

    @Override
    public void executeStatements(final Change change, final DatabaseChangeLog changeLog, final List<SqlVisitor> sqlVisitors) throws LiquibaseException {
        SqlStatement[] statements = change.generateStatements(this);

        execute(statements, sqlVisitors);
    }

    /*
     * Executes the statements passed
     *
     * @param statements an array containing the SQL statements to be issued
     * @param sqlVisitors a list of {@link SqlVisitor} objects to be applied to the executed statements
     * @throws DatabaseException if there were problems issuing the statements
     */
    @Override
    public void execute(final SqlStatement[] statements, final List<SqlVisitor> sqlVisitors) throws LiquibaseException {
        for (SqlStatement statement : statements) {
            if (statement.skipOnUnsupported() && !SqlGeneratorFactory.getInstance().supports(statement, this)) {
                continue;
            }
            LogFactory.getInstance().getLog().debug("Executing Statement: " + statement);
            try {
                ExecutorService.getInstance().getExecutor(this).execute(statement, sqlVisitors);
            } catch (DatabaseException e) {
                if (statement.continueOnError()) {
                    LogFactory.getInstance().getLog().severe("Error executing statement '"+statement.toString()+"', but continuing", e);
                } else {
                    throw e;
                }
            }
        }
    }

    @Override
    public void saveStatements(final Change change, final List<SqlVisitor> sqlVisitors, final Writer writer) throws IOException, LiquibaseException {
        SqlStatement[] statements = change.generateStatements(this);
        for (SqlStatement statement : statements) {
            for (Sql sql : SqlGeneratorFactory.getInstance().generateSql(statement, this)) {
                writer.append(sql.toSql()).append(sql.getEndDelimiter()).append(StreamUtil.getLineSeparator()).append(StreamUtil.getLineSeparator());
            }
        }
    }

    @Override
    public void executeRollbackStatements(final SqlStatement[] statements, final List<SqlVisitor> sqlVisitors) throws LiquibaseException {
        execute(statements, filterRollbackVisitors(sqlVisitors));
    }

    @Override
    public void executeRollbackStatements(final Change change, final List<SqlVisitor> sqlVisitors) throws LiquibaseException {
        final SqlStatement[] statements = change.generateRollbackStatements(this);
        executeRollbackStatements(statements, sqlVisitors);
    }

    @Override
    public void saveRollbackStatement(final Change change, final List<SqlVisitor> sqlVisitors, final Writer writer) throws IOException, LiquibaseException {
        SqlStatement[] statements = change.generateRollbackStatements(this);
        for (SqlStatement statement : statements) {
            for (Sql sql : SqlGeneratorFactory.getInstance().generateSql(statement, this)) {
                writer.append(sql.toSql()).append(sql.getEndDelimiter()).append("\n\n");
            }
        }
    }

    /**
     * Takes a list of SqlVisitors and returns a new list with only the SqlVisitors set to apply to rollbacks
     */
    protected List<SqlVisitor> filterRollbackVisitors(final List<SqlVisitor> visitors) {
        final List<SqlVisitor> rollbackVisitors = new ArrayList<>();
        if (visitors != null) {
            for (SqlVisitor visitor : visitors) {
               if (visitor.isApplyToRollback()) {
                   rollbackVisitors.add(visitor);
               }
            }
        }

        return rollbackVisitors;
    }

    @Override
    public List<DatabaseFunction> getDateFunctions() {
        return dateFunctions;
    }

    @Override
    public boolean isFunction(final String string) {
        if (string.endsWith("()")) {
            return true;
        }
        for (DatabaseFunction function : getDateFunctions()) {
            if (function.toString().equalsIgnoreCase(string)) {
                return true;
            }
        }
        return false;
    }

    @Override
    public void resetInternalState() {
        ChangeLogHistoryServiceFactory.getInstance().getChangeLogService(this).reset();
        LockServiceFactory.getInstance().getLockService(this).reset();
    }

    @Override
    public boolean supportsForeignKeyDisable() {
        return false;
    }

    @Override
    public boolean disableForeignKeyChecks() throws DatabaseException {
        throw new DatabaseException("ForeignKeyChecks Management not supported");
    }

    @Override
    public void enableForeignKeyChecks() throws DatabaseException {
        throw new DatabaseException("ForeignKeyChecks Management not supported");
    }

    @Override
    public boolean createsIndexesForForeignKeys() {
        return false;
    }

    @Override
    public int getDataTypeMaxParameters(final String dataTypeName) {
        return 2;
    }

    public CatalogAndSchema getSchemaFromJdbcInfo(final String rawCatalogName, final String rawSchemaName) {
        return new CatalogAndSchema(rawCatalogName, rawSchemaName).customize(this);
    }

    public String getJdbcCatalogName(final CatalogAndSchema schema) {
        return correctObjectName(schema.getCatalogName(), Catalog.class);
    }

    public String getJdbcSchemaName(final CatalogAndSchema schema) {
        return correctObjectName(schema.getSchemaName(), Schema.class);
    }

    public final String getJdbcCatalogName(final Schema schema) {
        if (schema == null) {
            return getJdbcCatalogName(getDefaultSchema());
        } else {
            return getJdbcCatalogName(new CatalogAndSchema(schema.getCatalogName(), schema.getName()));
        }
    }

    public final String getJdbcSchemaName(final Schema schema) {
        if (schema == null) {
            return getJdbcSchemaName(getDefaultSchema());
        } else {
            return getJdbcSchemaName(new CatalogAndSchema(schema.getCatalogName(), schema.getName()));
        }
    }

    @Override
    public boolean dataTypeIsNotModifiable(final String typeName) {
        return unmodifiableDataTypes.contains(typeName.toLowerCase());
    }

    @Override
    public ObjectQuotingStrategy getObjectQuotingStrategy() {
        return this.quotingStrategy;
    }

    @Override
    public void setObjectQuotingStrategy(final ObjectQuotingStrategy quotingStrategy) {
        this.quotingStrategy = quotingStrategy;
    }

    @Override
    public String generateDatabaseFunctionValue(final DatabaseFunction databaseFunction) {
        if (databaseFunction.getValue() == null) {
            return null;
        }
        if (isCurrentTimeFunction(databaseFunction.getValue().toLowerCase())) {
            return getCurrentDateTimeFunction();
        } else if (databaseFunction instanceof SequenceNextValueFunction) {
            if (sequenceNextValueFunction == null) {
                throw new RuntimeException(String.format("next value function for a sequence is not configured for database %s",
                        getDefaultDatabaseProductName()));
            }
            String sequenceName = databaseFunction.getValue();
            String sequenceSchemaName = ((SequenceNextValueFunction) databaseFunction).getSequenceSchemaName();

            sequenceName = escapeObjectName(null, sequenceSchemaName, sequenceName, Sequence.class);
            if (sequenceNextValueFunction.contains("'")) {
                /* For PostgreSQL, the quotes around dangerous identifiers (e.g. mixed-case) need to stay in place,
                 * or else PostgreSQL will not be able to find the sequence. */
                if (! (this instanceof PostgresDatabase)) {
                    sequenceName = sequenceName.replace("\"", "");
                }
            }

            return String.format(sequenceNextValueFunction, sequenceName);
        } else if (databaseFunction instanceof SequenceCurrentValueFunction) {
            if (sequenceCurrentValueFunction == null) {
                throw new RuntimeException(String.format("current value function for a sequence is not configured for database %s",
                        getDefaultDatabaseProductName()));
            }

            String sequenceSchemaName = ((SequenceCurrentValueFunction) databaseFunction).getSequenceSchemaName();
            String sequenceName = databaseFunction.getValue();
            sequenceName = escapeObjectName(null, sequenceSchemaName, sequenceName, Sequence.class);

            if (sequenceCurrentValueFunction.contains("'")) {
                /* For PostgreSQL, the quotes around dangerous identifiers (e.g. mixed-case) need to stay in place,
                 * or else PostgreSQL will not be able to find the sequence. */
                if (! (this instanceof PostgresDatabase)) {
                    sequenceName = sequenceName.replace("\"", "");
                }
            }
            return String.format(sequenceCurrentValueFunction, sequenceName);
        } else {
            return databaseFunction.getValue();
        }
    }

    private boolean isCurrentTimeFunction(final String functionValue) {
        if (functionValue == null) {
            return false;
        }

        return functionValue.startsWith("current_timestamp")
                || functionValue.startsWith("current_datetime")
                || functionValue.equalsIgnoreCase(getCurrentDateTimeFunction());
    }

    @Override
    public String getCurrentDateTimeFunction() {
        return currentDateTimeFunction;
    }

    @Override
    public void setCurrentDateTimeFunction(final String function) {
        if (function != null) {
            this.currentDateTimeFunction = function;
            this.dateFunctions.add(new DatabaseFunction(function));
        }
    }

    @Override
    public boolean isDefaultSchema(final String catalog, final String schema) {
        if (!supportsSchemas()) {
            return true;
        }

        if (!isDefaultCatalog(catalog)) {
            return false;
        }
        return schema == null || schema.equalsIgnoreCase(getDefaultSchemaName());
    }

    @Override
    public boolean isDefaultCatalog(final String catalog) {
        if (!supportsCatalogs()) {
            return true;
        }

        return catalog == null || catalog.equalsIgnoreCase(getDefaultCatalogName());

    }

 	@Override
    public boolean getOutputDefaultSchema() {
 		return outputDefaultSchema;
 	}

    @Override
    public void setOutputDefaultSchema(final boolean outputDefaultSchema) {
        this.outputDefaultSchema = outputDefaultSchema;

    }

    @Override
    public boolean getOutputDefaultCatalog() {
        return outputDefaultCatalog;
    }

    @Override
    public void setOutputDefaultCatalog(final boolean outputDefaultCatalog) {
        this.outputDefaultCatalog = outputDefaultCatalog;
    }

    @Override
    public boolean supportsPrimaryKeyNames() {
        return true;
    }

    @Override
	public String getSystemSchema(){
    	return "information_schema";
    }

    @Override
    public String escapeDataTypeName(String dataTypeName) {
        return dataTypeName;
    }

    @Override
    public String unescapeDataTypeName(String dataTypeName) {
        return dataTypeName;
    }

    @Override
    public String unescapeDataTypeString(String dataTypeString) {
        return dataTypeString;
    }

    public Object get(String key) {
        return attributes.get(key);
    }

    public AbstractJdbcDatabase set(String key, Object value) {
        if (value == null) {
            attributes.remove(key);
        } else {
            attributes.put(key, value);
        }
        return this;
    }

    @Override
    public ValidationErrors validate() {
        return new ValidationErrors();
    }

    /**
     * Most relational databases support 9 fractional digits, and subclasses must overwrite this method if they
     * support less than that.
     *
     * @return the maxmimum number of supported fractional digits in TIMESTAMP columns
     */
    @Override
    public int getMaxFractionalDigitsForTimestamp() {
        if (getConnection() == null) {
            // if no connection is there we cannot do anything...
            LogFactory.getInstance().getLog().warning(
                    "No database connection available - specified"
                            + " DATETIME/TIMESTAMP precision will be tried");
            return DEFAULT_MAX_TIMESTAMP_FRACTIONAL_DIGITS;
        }

        return DEFAULT_MAX_TIMESTAMP_FRACTIONAL_DIGITS;
    }

    /**
     * SQL Standard (Foundation) says: "...if <timestamp precision> is not specified, then 6 is implicit."
     *
     * @return the default precision / number of maximum digits in a timestamp if nothing else is specified.
     */
    @Override
    public int getDefaultFractionalDigitsForTimestamp() {
        return (getMaxFractionalDigitsForTimestamp() >= 6 ? 6 : getMaxFractionalDigitsForTimestamp());
    }


    @Override
    public boolean supportsNotNullConstraintNames() {
        return false;
    }
}<|MERGE_RESOLUTION|>--- conflicted
+++ resolved
@@ -311,7 +311,7 @@
         try {
             SqlStatement currentSchemaStatement = getConnectionSchemaNameCallStatement();
             return ExecutorService.getInstance().getExecutor(this).
-            		queryForObject(currentSchemaStatement, String.class);
+                    queryForObject(currentSchemaStatement, String.class);
         } catch (Exception e) {
             LogFactory.getInstance().getLog().info("Error getting default schema", e);
         }
@@ -468,11 +468,7 @@
      * @return
      */
     protected boolean isTimestamp(final String isoDate) {
-<<<<<<< HEAD
         return isoDate.matches("^\\d{4}\\-\\d{2}\\-\\d{2}T\\d{2}:\\d{2}:\\d{2}\\.\\d+$");
-=======
-        return isoDate.length() >= "yyyy-MM-ddThh:mm:ss.F".length();
->>>>>>> 4ecdf42c
     }
 
     /***
@@ -659,21 +655,21 @@
 
     @Override
     public boolean isCaseSensitive() {
-    	if (caseSensitive == null) {
+        if (caseSensitive == null) {
             if (connection != null && connection instanceof JdbcConnection) {
                 try {
-                	caseSensitive = ((JdbcConnection) connection).getUnderlyingConnection().getMetaData().supportsMixedCaseIdentifiers();
+                    caseSensitive = ((JdbcConnection) connection).getUnderlyingConnection().getMetaData().supportsMixedCaseIdentifiers();
                 } catch (SQLException e) {
                     LogFactory.getInstance().getLog().warning("Cannot determine case sensitivity from JDBC driver", e);
                 }
             }
         }
 
-    	if (caseSensitive == null) {
+        if (caseSensitive == null) {
             return false;
-    	} else {
-    		return caseSensitive.booleanValue();
-    	}
+        } else {
+            return caseSensitive.booleanValue();
+        }
     }
 
     public void setCaseSensitive(Boolean caseSensitive) {
@@ -699,47 +695,41 @@
         try {
             DatabaseSnapshot snapshot;
             try {
-	            final SnapshotControl snapshotControl = new SnapshotControl(this);
-	            final Set<Class<? extends DatabaseObject>> typesToInclude = snapshotControl.getTypesToInclude();
-
-	            //We do not need to remove indexes and primary/unique keys explicitly. They should be removed
-	            //as part of tables.
-	            typesToInclude.remove(Index.class);
-	            typesToInclude.remove(PrimaryKey.class);
-	            typesToInclude.remove(UniqueConstraint.class);
-
-	            if (supportsForeignKeyDisable()) {
-		            //We do not remove ForeignKey because they will be disabled and removed as parts of tables.
-		            typesToInclude.remove(ForeignKey.class);
-	            }
-
-	            final long createSnapshotStarted = System.currentTimeMillis();
-	            snapshot = SnapshotGeneratorFactory.getInstance().createSnapshot(schemaToDrop, this, snapshotControl);
-	            LogFactory.getInstance().getLog().debug(String.format("Database snapshot generated in %d ms. Snapshot includes: %s", System.currentTimeMillis() - createSnapshotStarted, typesToInclude));
+                final SnapshotControl snapshotControl = new SnapshotControl(this);
+                final Set<Class<? extends DatabaseObject>> typesToInclude = snapshotControl.getTypesToInclude();
+
+                //We do not need to remove indexes and primary/unique keys explicitly. They should be removed
+                //as part of tables.
+                typesToInclude.remove(Index.class);
+                typesToInclude.remove(PrimaryKey.class);
+                typesToInclude.remove(UniqueConstraint.class);
+
+                if (supportsForeignKeyDisable()) {
+                    //We do not remove ForeignKey because they will be disabled and removed as parts of tables.
+                    typesToInclude.remove(ForeignKey.class);
+                }
+
+                final long createSnapshotStarted = System.currentTimeMillis();
+                snapshot = SnapshotGeneratorFactory.getInstance().createSnapshot(schemaToDrop, this, snapshotControl);
+                LogFactory.getInstance().getLog().debug(String.format("Database snapshot generated in %d ms. Snapshot includes: %s", System.currentTimeMillis() - createSnapshotStarted, typesToInclude));
             } catch (LiquibaseException e) {
                 throw new UnexpectedLiquibaseException(e);
             }
 
-	        final long changeSetStarted = System.currentTimeMillis();
+            final long changeSetStarted = System.currentTimeMillis();
             CompareControl compareControl = new CompareControl(
-<<<<<<< HEAD
                     new CompareControl.SchemaComparison[] {
                             new CompareControl.SchemaComparison(
                                     CatalogAndSchema.DEFAULT,
                                     schemaToDrop)},
                     snapshot.getSnapshotControl().getTypesToInclude());
             DiffResult diffResult = DiffGeneratorFactory.getInstance().compare(
-	                new EmptyDatabaseSnapshot(this),
+                    new EmptyDatabaseSnapshot(this),
                     snapshot,
                     compareControl);
 
-=======
-                    new CompareControl.SchemaComparison[] { new CompareControl.SchemaComparison(schemaToDrop, CatalogAndSchema.DEFAULT) },
-                    snapshot.getSnapshotControl().getTypesToInclude());
-            DiffResult diffResult = DiffGeneratorFactory.getInstance().compare(new EmptyDatabaseSnapshot(this), snapshot, compareControl);
->>>>>>> 4ecdf42c
             List<ChangeSet> changeSets = new DiffToChangeLog(diffResult, new DiffOutputControl(true, true, false, null).addIncludedSchema(schemaToDrop)).generateChangeSets();
-	        LogFactory.getInstance().getLog().debug(String.format("ChangeSet to Remove Database Objects generated in %d ms.", System.currentTimeMillis() - changeSetStarted));
+            LogFactory.getInstance().getLog().debug(String.format("ChangeSet to Remove Database Objects generated in %d ms.", System.currentTimeMillis() - changeSetStarted));
 
             boolean previousAutoCommit = this.getAutoCommitMode();
             this.commit(); //clear out currently executed statements
@@ -1463,10 +1453,10 @@
 
     }
 
- 	@Override
+    @Override
     public boolean getOutputDefaultSchema() {
- 		return outputDefaultSchema;
- 	}
+        return outputDefaultSchema;
+    }
 
     @Override
     public void setOutputDefaultSchema(final boolean outputDefaultSchema) {
@@ -1490,8 +1480,8 @@
     }
 
     @Override
-	public String getSystemSchema(){
-    	return "information_schema";
+    public String getSystemSchema(){
+        return "information_schema";
     }
 
     @Override
@@ -1556,6 +1546,18 @@
         return (getMaxFractionalDigitsForTimestamp() >= 6 ? 6 : getMaxFractionalDigitsForTimestamp());
     }
 
+    @Override
+    public boolean supportsBatchUpdates() throws DatabaseException {
+        if (connection instanceof OfflineConnection) {
+            return false;
+        } else if (connection instanceof JdbcConnection) {
+            return ((JdbcConnection)getConnection()).supportsBatchUpdates();
+        } else {
+            // Normally, the connection can only be one of the two above types. But if, for whatever reason, it is
+            // not, let's err on the safe side.
+            return false;
+        }
+    }
 
     @Override
     public boolean supportsNotNullConstraintNames() {
