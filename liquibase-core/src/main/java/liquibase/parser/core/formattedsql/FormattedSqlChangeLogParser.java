package liquibase.parser.core.formattedsql;

import liquibase.Labels;
import liquibase.Scope;
import liquibase.change.core.EmptyChange;
import liquibase.change.core.RawSQLChange;
import liquibase.changelog.ChangeLogParameters;
import liquibase.changelog.ChangeSet;
import liquibase.changelog.DatabaseChangeLog;
import liquibase.exception.ChangeLogParseException;
import liquibase.parser.ChangeLogParser;
import liquibase.precondition.core.PreconditionContainer;
import liquibase.precondition.core.SqlPrecondition;
import liquibase.resource.ResourceAccessor;
import liquibase.util.StreamUtil;
import liquibase.util.StringUtil;

import java.io.BufferedReader;
import java.io.File;
import java.io.IOException;
import java.io.InputStream;
import java.util.regex.Matcher;
import java.util.regex.Pattern;

public class FormattedSqlChangeLogParser implements ChangeLogParser {

    @Override
    public boolean supports(String changeLogFile, ResourceAccessor resourceAccessor) {
        BufferedReader reader = null;
        try {
            if (changeLogFile.endsWith(".sql")) {
                InputStream fileStream = openChangeLogFile(changeLogFile, resourceAccessor);
                if (fileStream == null) {
                    return false;
                }
                reader = new BufferedReader(StreamUtil.readStreamWithReader(fileStream, null));

                String line = reader.readLine();
                return (line != null) && line.matches("\\-\\-\\s*liquibase formatted.*");
            } else {
                return false;
            }
        } catch (IOException e) {
            Scope.getCurrentScope().getLog(getClass()).fine("Exception reading " + changeLogFile, e);
            return false;
        } finally {
            if (reader != null) {
                try {
                    reader.close();
                } catch (IOException e) {
                    Scope.getCurrentScope().getLog(getClass()).fine("Exception closing " + changeLogFile, e);
                }
            }
        }
    }

    @Override
    public int getPriority() {
        return PRIORITY_DEFAULT + 5;
    }

    @Override
    public DatabaseChangeLog parse(String physicalChangeLogLocation, ChangeLogParameters changeLogParameters, ResourceAccessor resourceAccessor) throws ChangeLogParseException {

        DatabaseChangeLog changeLog = new DatabaseChangeLog();
        changeLog.setChangeLogParameters(changeLogParameters);

        changeLog.setPhysicalFilePath(physicalChangeLogLocation);

        try (BufferedReader reader = new BufferedReader(StreamUtil.readStreamWithReader(openChangeLogFile(physicalChangeLogLocation, resourceAccessor), null))) {
            StringBuilder currentSql = new StringBuilder();
            StringBuilder currentRollbackSql = new StringBuilder();

            ChangeSet changeSet = null;
            RawSQLChange change = null;
            Pattern changeLogPattern = Pattern.compile("\\-\\-\\s*liquibase formatted.*", Pattern.CASE_INSENSITIVE);
            Pattern changeSetPattern = Pattern.compile("\\-\\-[\\s]*changeset\\s+([^:]+):(\\S+).*", Pattern.CASE_INSENSITIVE);
            Pattern rollbackPattern = Pattern.compile("\\s*\\-\\-[\\s]*rollback (.*)", Pattern.CASE_INSENSITIVE);
            Pattern preconditionsPattern = Pattern.compile("\\s*\\-\\-[\\s]*preconditions(.*)", Pattern.CASE_INSENSITIVE);
            Pattern preconditionPattern = Pattern.compile("\\s*\\-\\-[\\s]*precondition\\-([a-zA-Z0-9-]+) (.*)", Pattern.CASE_INSENSITIVE);
            Pattern stripCommentsPattern = Pattern.compile(".*stripComments:(\\w+).*", Pattern.CASE_INSENSITIVE);
            Pattern splitStatementsPattern = Pattern.compile(".*splitStatements:(\\w+).*", Pattern.CASE_INSENSITIVE);
            Pattern rollbackSplitStatementsPattern = Pattern.compile(".*rollbackSplitStatements:(\\w+).*", Pattern.CASE_INSENSITIVE);
            Pattern endDelimiterPattern = Pattern.compile(".*endDelimiter:(\\S*).*", Pattern.CASE_INSENSITIVE);
            Pattern rollbackEndDelimiterPattern = Pattern.compile(".*rollbackEndDelimiter:(\\S*).*", Pattern.CASE_INSENSITIVE);
            Pattern commentPattern = Pattern.compile("\\-\\-[\\s]*comment:? (.*)", Pattern.CASE_INSENSITIVE);
            Pattern validCheckSumPattern = Pattern.compile("\\-\\-[\\s]*validCheckSum:? (.*)", Pattern.CASE_INSENSITIVE);
            Pattern ignoreLinesPattern = Pattern.compile("\\-\\-[\\s]*ignoreLines:(\\w+)", Pattern.CASE_INSENSITIVE);
            Pattern runWithPattern = Pattern.compile(".*runWith:(\\w+).*", Pattern.CASE_INSENSITIVE);

            Pattern runOnChangePattern = Pattern.compile(".*runOnChange:(\\w+).*", Pattern.CASE_INSENSITIVE);
            Pattern runAlwaysPattern = Pattern.compile(".*runAlways:(\\w+).*", Pattern.CASE_INSENSITIVE);
            Pattern contextPattern = Pattern.compile(".*context:(\".*\"|\\S*).*", Pattern.CASE_INSENSITIVE);
            Pattern logicalFilePathPattern = Pattern.compile(".*logicalFilePath:(\\S*).*", Pattern.CASE_INSENSITIVE);
            Pattern labelsPattern = Pattern.compile(".*labels:(\\S*).*", Pattern.CASE_INSENSITIVE);
            Pattern runInTransactionPattern = Pattern.compile(".*runInTransaction:(\\w+).*", Pattern.CASE_INSENSITIVE);
            Pattern dbmsPattern = Pattern.compile(".*dbms:([^,][\\w!,]+).*", Pattern.CASE_INSENSITIVE);
            Pattern failOnErrorPattern = Pattern.compile(".*failOnError:(\\w+).*", Pattern.CASE_INSENSITIVE);
            Pattern onFailPattern = Pattern.compile(".*onFail:(\\w+).*", Pattern.CASE_INSENSITIVE);
            Pattern onErrorPattern = Pattern.compile(".*onError:(\\w+).*", Pattern.CASE_INSENSITIVE);
            Pattern onUpdateSqlPattern = Pattern.compile(".*onUpdateSQL:(\\w+).*", Pattern.CASE_INSENSITIVE);

            Matcher rollbackSplitStatementsPatternMatcher=null;
            boolean rollbackSplitStatements = true;
            String rollbackEndDelimiter = null;

            String line;
            while ((line = reader.readLine()) != null) {

                Matcher changeLogPatterMatcher = changeLogPattern.matcher (line);
                if (changeLogPatterMatcher.matches ()) {
                   Matcher logicalFilePathMatcher = logicalFilePathPattern.matcher (line);
                   changeLog.setLogicalFilePath (parseString(logicalFilePathMatcher));
                }

                Matcher ignoreLinesMatcher = ignoreLinesPattern.matcher(line);
                if (ignoreLinesMatcher.matches ()) {
                    if ("start".equals(ignoreLinesMatcher.group(1))){
                        while ((line = reader.readLine()) != null){
                            ignoreLinesMatcher = ignoreLinesPattern.matcher(line);
                            if (ignoreLinesMatcher.matches ()) {
                                if ("end".equals(ignoreLinesMatcher.group(1))){
                                    break;
                                }
                            }
                        }
                        continue;
                    }else{
                        try {
                            long ignoreCount = Long.parseLong(ignoreLinesMatcher.group(1));
                            while ( ignoreCount>0 && (line = reader.readLine()) != null){
                                ignoreCount--;
                            }
                            continue;
                        } catch (NumberFormatException | NullPointerException nfe) {
                            throw new ChangeLogParseException("Unknown ignoreLines syntax in changeset " + changeSet.toString(false));
                        }
                    }
                }

                Matcher changeSetPatternMatcher = changeSetPattern.matcher(line);
                if (changeSetPatternMatcher.matches()) {
                    String finalCurrentSql = changeLogParameters.expandExpressions(StringUtil.trimToNull(currentSql.toString()), changeLog);
                    if (changeSet != null) {

                        if (finalCurrentSql == null) {
                            throw new ChangeLogParseException("No SQL for changeset " + changeSet.toString(false));
                        }

                        change.setSql(finalCurrentSql);

                        if (StringUtil.trimToNull(currentRollbackSql.toString()) != null) {
                            if (currentRollbackSql.toString().trim().toLowerCase().matches("^not required.*")) {
                                changeSet.addRollbackChange(new EmptyChange());
                            } else {
                                RawSQLChange rollbackChange = new RawSQLChange();
                                rollbackChange.setSql(changeLogParameters.expandExpressions(currentRollbackSql.toString(), changeLog));
                                if (rollbackSplitStatementsPatternMatcher.matches()) {
                                    rollbackChange.setSplitStatements(rollbackSplitStatements);
                                }
                                if (rollbackEndDelimiter != null) {
                                    rollbackChange.setEndDelimiter(rollbackEndDelimiter);
                                }
                                changeSet.addRollbackChange(rollbackChange);
                            }
                        }
                    }

                    Matcher stripCommentsPatternMatcher = stripCommentsPattern.matcher(line);
                    Matcher splitStatementsPatternMatcher = splitStatementsPattern.matcher(line);
                    Matcher runWithMatcher = runWithPattern.matcher(line);
                    rollbackSplitStatementsPatternMatcher = rollbackSplitStatementsPattern.matcher(line);
                    Matcher endDelimiterPatternMatcher = endDelimiterPattern.matcher(line);
                    Matcher rollbackEndDelimiterPatternMatcher = rollbackEndDelimiterPattern.matcher(line);

                    Matcher logicalFilePathMatcher = logicalFilePathPattern.matcher (line);
                    Matcher runOnChangePatternMatcher = runOnChangePattern.matcher(line);
                    Matcher runAlwaysPatternMatcher = runAlwaysPattern.matcher(line);
                    Matcher contextPatternMatcher = contextPattern.matcher(line);
                    Matcher labelsPatternMatcher = labelsPattern.matcher(line);
                    Matcher runInTransactionPatternMatcher = runInTransactionPattern.matcher(line);
                    Matcher dbmsPatternMatcher = dbmsPattern.matcher(line);
                    Matcher failOnErrorPatternMatcher = failOnErrorPattern.matcher(line);

                    boolean stripComments = parseBoolean(stripCommentsPatternMatcher, changeSet, true);
                    boolean splitStatements = parseBoolean(splitStatementsPatternMatcher, changeSet, true);
                    rollbackSplitStatements = parseBoolean(rollbackSplitStatementsPatternMatcher, changeSet, true);
                    boolean runOnChange = parseBoolean(runOnChangePatternMatcher, changeSet, false);
                    boolean runAlways = parseBoolean(runAlwaysPatternMatcher, changeSet, false);
                    boolean runInTransaction = parseBoolean(runInTransactionPatternMatcher, changeSet, true);
                    boolean failOnError = parseBoolean(failOnErrorPatternMatcher, changeSet, true);

                    String runWith = parseString(runWithMatcher);
                    String endDelimiter = parseString(endDelimiterPatternMatcher);
                    rollbackEndDelimiter = parseString(rollbackEndDelimiterPatternMatcher);
                    String context = StringUtil.trimToNull(
                            StringUtil.trimToEmpty(parseString(contextPatternMatcher)).replaceFirst("^\"", "").replaceFirst("\"$", "") //remove surrounding quotes if they're in there
                    );
                    String labels = parseString(labelsPatternMatcher);
                    String logicalFilePath = parseString(logicalFilePathMatcher);
                    if ((logicalFilePath == null) || "".equals(logicalFilePath)) {
                       logicalFilePath = changeLog.getLogicalFilePath ();
                    }
                    String dbms = parseString(dbmsPatternMatcher);


                    changeSet =
                       new ChangeSet(changeSetPatternMatcher.group(2), changeSetPatternMatcher.group(1), runAlways, runOnChange, logicalFilePath, context, dbms, runWith, runInTransaction, changeLog.getObjectQuotingStrategy(), changeLog);
                    changeSet.setLabels(new Labels(labels));
                    changeSet.setFailOnError(failOnError);
                    changeLog.addChangeSet(changeSet);

                    change = new RawSQLChange();
                    change.setSql(finalCurrentSql);
<<<<<<< HEAD
                    change.setSplitStatements(splitStatements);
=======
                    change.setResourceAccessor(resourceAccessor);
                    if (splitStatementsPatternMatcher.matches()) {
                        change.setSplitStatements(splitStatements);
                    }
>>>>>>> 75854c32
                    change.setStripComments(stripComments);
                    change.setEndDelimiter(endDelimiter);
                    changeSet.addChange(change);

                    currentSql.setLength(0);
                    currentRollbackSql.setLength(0);
                } else {
                    if (changeSet != null) {
                        Matcher commentMatcher = commentPattern.matcher(line);
                        Matcher rollbackMatcher = rollbackPattern.matcher(line);
                        Matcher preconditionsMatcher = preconditionsPattern.matcher(line);
                        Matcher preconditionMatcher = preconditionPattern.matcher(line);
                        Matcher validCheckSumMatcher = validCheckSumPattern.matcher(line);

                        if (commentMatcher.matches()) {
                            if (commentMatcher.groupCount() == 1) {
                                changeSet.setComments(commentMatcher.group(1));
                            }
                        } else if (validCheckSumMatcher.matches()) {
                            if (validCheckSumMatcher.groupCount() == 1) {
                                changeSet.addValidCheckSum(validCheckSumMatcher.group(1));
                            }
                        } else if (rollbackMatcher.matches()) {
                            if (rollbackMatcher.groupCount() == 1) {
                                currentRollbackSql.append(rollbackMatcher.group(1)).append(System.lineSeparator());
                            }
                        } else if (preconditionsMatcher.matches()) {
                            if (preconditionsMatcher.groupCount() == 1) {
                                String body = preconditionsMatcher.group(1);
                                Matcher onFailMatcher = onFailPattern.matcher(body);
                                Matcher onErrorMatcher = onErrorPattern.matcher(body);
                                Matcher onUpdateSqlMatcher = onUpdateSqlPattern.matcher(body);

                                PreconditionContainer pc = new PreconditionContainer();
                                pc.setOnFail(StringUtil.trimToNull(parseString(onFailMatcher)));
                                pc.setOnError(StringUtil.trimToNull(parseString(onErrorMatcher)));
                                pc.setOnSqlOutput(StringUtil.trimToNull(parseString(onUpdateSqlMatcher)));
                                changeSet.setPreconditions(pc);
                            }
                        } else if (preconditionMatcher.matches()) {
                            if (changeSet.getPreconditions() == null) {
                                // create the defaults
                                changeSet.setPreconditions(new PreconditionContainer());
                            }
                            if (preconditionMatcher.groupCount() == 2) {
                                String name = StringUtil.trimToNull(preconditionMatcher.group(1));
                                if (name != null) {
                                    String body = preconditionMatcher.group(2).trim();
                                    if ("sql-check".equals(name)) {
                                        changeSet.getPreconditions().addNestedPrecondition(parseSqlCheckCondition(changeLogParameters.expandExpressions(StringUtil.trimToNull(body), changeSet.getChangeLog())));
                                    } else {
                                        throw new ChangeLogParseException("The '" + name + "' precondition type is not supported.");
                                    }
                                }
                            }
                        } else {
                            currentSql.append(line).append(System.lineSeparator());
                        }
                    }
                }
            }

            if (changeSet != null) {
                change.setSql(changeLogParameters.expandExpressions(StringUtil.trimToNull(currentSql.toString()), changeSet.getChangeLog()));

                if ((change.getEndDelimiter() == null) && StringUtil.trimToEmpty(change.getSql()).endsWith("\n/")) {
                    change.setEndDelimiter("\n/$");
                }

                if (StringUtil.trimToNull(currentRollbackSql.toString()) != null) {
                    if (currentRollbackSql.toString().trim().toLowerCase().matches("^not required.*")) {
                        changeSet.addRollbackChange(new EmptyChange());
                    } else {
                        RawSQLChange rollbackChange = new RawSQLChange();
                        rollbackChange.setSql(changeLogParameters.expandExpressions(currentRollbackSql.toString(), changeSet.getChangeLog()));
                        if (rollbackSplitStatementsPatternMatcher.matches()) {
                            rollbackChange.setSplitStatements(rollbackSplitStatements);
                        }
                        if (rollbackEndDelimiter != null) {
                            rollbackChange.setEndDelimiter(rollbackEndDelimiter);
                        }
                        changeSet.addRollbackChange(rollbackChange);
                    }
                }
            }

        } catch (IOException e) {
            throw new ChangeLogParseException(e);
        }

        return changeLog;
    }



    private SqlPrecondition parseSqlCheckCondition(String body) throws ChangeLogParseException{
        Pattern[] patterns = new Pattern[] {
            Pattern.compile("^(?:expectedResult:)?(\\w+) (.*)", Pattern.CASE_INSENSITIVE),
            Pattern.compile("^(?:expectedResult:)?'([^']+)' (.*)", Pattern.CASE_INSENSITIVE),
            Pattern.compile("^(?:expectedResult:)?\"([^\"]+)\" (.*)", Pattern.CASE_INSENSITIVE)
        };
        for (Pattern pattern : patterns) {
            Matcher matcher = pattern.matcher(body);
            if (matcher.matches() && (matcher.groupCount() == 2)) {
                SqlPrecondition p = new SqlPrecondition();
                p.setExpectedResult(matcher.group(1));
                p.setSql(matcher.group(2));
                return p;
            }
        }
        throw new ChangeLogParseException("Could not parse a SqlCheck precondition from '" + body + "'.");
    }



    private String parseString(Matcher matcher) {
        String endDelimiter = null;
        if (matcher.matches()) {
            endDelimiter = matcher.group(1);
        }
        return endDelimiter;
    }

    private boolean parseBoolean(Matcher matcher, ChangeSet changeSet, boolean defaultValue) throws ChangeLogParseException {
        boolean stripComments = defaultValue;
        if (matcher.matches()) {
            try {
                stripComments = Boolean.parseBoolean(matcher.group(1));
            } catch (Exception e) {
                throw new ChangeLogParseException("Cannot parse "+changeSet+" "+matcher.toString().replaceAll("\\.*","")+" as a boolean");
            }
        }
        return stripComments;
    }

    protected InputStream openChangeLogFile(String physicalChangeLogLocation, ResourceAccessor resourceAccessor) throws IOException {
        InputStream resourceAsStream = resourceAccessor.openStream(null, physicalChangeLogLocation);
        if (resourceAsStream == null) {
            final File physicalChangeLogFile = new File(physicalChangeLogLocation);
            throw new IOException("File does not exist: " + physicalChangeLogFile.getAbsolutePath());
        }
        return resourceAsStream;
    }
}<|MERGE_RESOLUTION|>--- conflicted
+++ resolved
@@ -212,15 +212,9 @@
 
                     change = new RawSQLChange();
                     change.setSql(finalCurrentSql);
-<<<<<<< HEAD
-                    change.setSplitStatements(splitStatements);
-=======
-                    change.setResourceAccessor(resourceAccessor);
                     if (splitStatementsPatternMatcher.matches()) {
                         change.setSplitStatements(splitStatements);
                     }
->>>>>>> 75854c32
-                    change.setStripComments(stripComments);
                     change.setEndDelimiter(endDelimiter);
                     changeSet.addChange(change);
 
