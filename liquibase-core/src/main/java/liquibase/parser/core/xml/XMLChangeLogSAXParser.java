--- conflicted
+++ resolved
@@ -14,15 +14,9 @@
 import java.io.InputStream;
 
 public class XMLChangeLogSAXParser extends AbstractChangeLogParser {
-<<<<<<< HEAD
 
-    public static final String LIQUIBASE_SCHEMA_VERSION = "4.0";
-=======
-    
-    public static final String LIQUIBASE_SCHEMA_VERSION = "3.9";
-    private static final boolean PREFER_INTERNAL_XSD = Boolean.getBoolean("liquibase.prefer.internal.xsd");
+    public static final String LIQUIBASE_SCHEMA_VERSION = "4.0";    private static final boolean PREFER_INTERNAL_XSD = Boolean.getBoolean("liquibase.prefer.internal.xsd");
     private static final String XSD_FILE = "dbchangelog-" + LIQUIBASE_SCHEMA_VERSION + ".xsd";
->>>>>>> 75854c32
     private SAXParserFactory saxParserFactory;
 
     public XMLChangeLogSAXParser() {
