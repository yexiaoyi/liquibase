package liquibase.diff.output.report;

import liquibase.database.Database;
import liquibase.diff.DiffResult;
import liquibase.diff.Difference;
import liquibase.diff.ObjectDifferences;
import liquibase.diff.StringDiff;
import liquibase.diff.compare.CompareControl;
import liquibase.exception.DatabaseException;
import liquibase.structure.DatabaseObject;
import liquibase.structure.DatabaseObjectComparator;
import liquibase.structure.core.Schema;
import liquibase.util.StringUtil;

import java.io.PrintStream;
import java.util.*;

public class DiffToReport {

    protected DiffResult diffResult;
    private PrintStream out;
    private StringUtils.StringUtilsFormatter formatter;

    public DiffToReport(DiffResult diffResult, PrintStream out) {
        this.diffResult = diffResult;
        this.out = out;
        this.formatter = createFormatter();
    }

    public void print() throws DatabaseException {
        final DatabaseObjectComparator comparator = new DatabaseObjectComparator();
        out.println("Reference Database: " + diffResult.getReferenceSnapshot().getDatabase());
        out.println("Comparison Database: " + diffResult.getComparisonSnapshot().getDatabase());

        CompareControl.SchemaComparison[] schemas = diffResult.getCompareControl().getSchemaComparisons();
<<<<<<< HEAD
        if ((schemas != null) && (schemas.length > 0)) {
            out.println("Compared Schemas: " + StringUtil.join(Arrays.asList(schemas), ", ", new StringUtil.StringUtilFormatter<CompareControl.SchemaComparison>() {
                @Override
                public String toString(CompareControl.SchemaComparison obj) {
                    String referenceName;
                    String comparisonName;

                    Database referenceDatabase = diffResult.getReferenceSnapshot().getDatabase();
                    Database comparisonDatabase = diffResult.getComparisonSnapshot().getDatabase();

                    if (referenceDatabase.supportsSchemas()) {
                        referenceName = obj.getReferenceSchema().getSchemaName();
                        if (referenceName == null) {
                            referenceName = referenceDatabase.getDefaultSchemaName();
                        }
                    } else if (referenceDatabase.supportsCatalogs()) {
                        referenceName = obj.getReferenceSchema().getCatalogName();
                        if (referenceName == null) {
                            referenceName = referenceDatabase.getDefaultCatalogName();
                        }
                    } else {
                        return "";
                    }

                    if (comparisonDatabase.supportsSchemas()) {
                        comparisonName = obj.getComparisonSchema().getSchemaName();
                        if (comparisonName == null) {
                            comparisonName = comparisonDatabase.getDefaultSchemaName();
                        }
                    } else if (comparisonDatabase.supportsCatalogs()) {
                        comparisonName = obj.getComparisonSchema().getCatalogName();
                        if (comparisonName == null) {
                            comparisonName = comparisonDatabase.getDefaultCatalogName();
                        }
                    } else {
                        return "";
                    }

                    if (referenceName == null) {
                        referenceName = StringUtil.trimToEmpty(referenceDatabase.getDefaultSchemaName());
                    }

                    if (comparisonName == null) {
                        comparisonName = StringUtil.trimToEmpty(comparisonDatabase.getDefaultSchemaName());
                    }

                    if (referenceName.equalsIgnoreCase(comparisonName)) {
                        return referenceName;
                    } else {
                        return referenceName + " -> " + comparisonName;
                    }
                }
            }, true));
=======
        if (schemas != null && schemas.length > 0) {
            out.println("Compared Schemas: " + StringUtils.join(Arrays.asList(schemas), ", ", formatter, true));
>>>>>>> 668c59ae
        }

        printComparison("Product Name", diffResult.getProductNameDiff(), out);
        printComparison("Product Version", diffResult.getProductVersionDiff(), out);


        TreeSet<Class<? extends DatabaseObject>> types = new TreeSet<>(new Comparator<Class<? extends DatabaseObject>>() {
            @Override
            public int compare(Class<? extends DatabaseObject> o1, Class<? extends DatabaseObject> o2) {
                return o1.getSimpleName().compareTo(o2.getSimpleName());
            }
        });
        types.addAll(diffResult.getCompareControl().getComparedTypes());
        for (Class<? extends DatabaseObject> type : types) {
            if (type.equals(Schema.class) && !diffResult.getComparisonSnapshot().getDatabase().supportsSchemas()) {
                continue;
            }
            printSetComparison("Missing " + getTypeName(type), diffResult.getMissingObjects(type, comparator), out);
            printSetComparison("Unexpected " + getTypeName(type), diffResult.getUnexpectedObjects(type, comparator), out);

            printChangedComparison("Changed " + getTypeName(type), diffResult.getChangedObjects(type, comparator), out);

        }

//        printColumnComparison(diffResult.getColumns().getChanged(), out);
    }

    protected String getTypeName(Class<? extends DatabaseObject> type) {
        return type.getSimpleName().replaceAll("([A-Z])", " $1").trim() + "(s)";
    }

    protected boolean getIncludeSchema() {
        return diffResult.getCompareControl().getSchemaComparisons().length > 1;
    }

    protected void printChangedComparison(String title, Map<? extends DatabaseObject, ObjectDifferences> objects, PrintStream out) {
        out.print(title + ": ");
        if (objects.isEmpty()) {
            out.println("NONE");
        } else {
            out.println();
            for (Map.Entry<? extends DatabaseObject, ObjectDifferences> object : objects.entrySet()) {
                if (object.getValue().hasDifferences()) {
                    out.println("     " + object.getKey());
                    for (Difference difference : object.getValue().getDifferences()) {
                        out.println("          " + difference.toString());
                    }
                }
            }
        }
    }

    protected void printSetComparison(String title, Set<? extends DatabaseObject> objects, PrintStream out) {
        out.print(title + ": ");
        Schema lastSchema = null;
        if (objects.isEmpty()) {
            out.println("NONE");
        } else {
            out.println();
            for (DatabaseObject object : objects) {
                if (getIncludeSchema() && (object.getSchema() != null) && ((lastSchema == null) || !lastSchema.equals
                    (object.getSchema()))) {
                    lastSchema = object.getSchema();
                    String schemaName = object.getSchema().getName();
                    if (schemaName == null) {
                        schemaName = object.getSchema().getCatalogName();
                    }
                    schemaName = includeSchemaComparison(schemaName);

                    out.println("  SCHEMA: " + schemaName);
                }
                out.println("     " + object);
            }
        }
    }

    protected String includeSchemaComparison(String schemaName) {
        String convertedSchemaName = CompareControl.SchemaComparison.convertSchema(schemaName, diffResult.getCompareControl().getSchemaComparisons());

        if ((convertedSchemaName != null) && !convertedSchemaName.equals(schemaName)) {
            schemaName = schemaName + " -> " + convertedSchemaName;
        }
        return schemaName;
    }

//    private void printColumnComparison(SortedSet<Column> changedColumns,
//                                       PrintStream out) {
//        out.print("Changed Columns: ");
//        if (changedColumns.size() == 0) {
//            out.println("NONE");
//        } else {
//            out.println();
//            for (Column column : changedColumns) {
//                out.println("     " + column);
//                Column baseColumn = diffResult.getReferenceSnapshot().getColumn(column.getRelation().getSchema(),
//                        column.getRelation().getName(), column.getName());
//                if (baseColumn != null) {
//                    if (baseColumn.isDataTypeDifferent(column)) {
//                        out.println("           from "
//                                + baseColumn.getType()
//                                + " to "
//                                + diffResult.getComparisonSnapshot().getColumn(column.getRelation().getSchema(), column.getRelation().getName(), column.getName()).getType());
//                    }
//                    if (baseColumn.isNullabilityDifferent(column)) {
//                        Boolean nowNullable = diffResult.getComparisonSnapshot().getColumn(column.getRelation().getSchema(),
//                                column.getRelation().getName(), column.getName())
//                                .isNullable();
//                        if (nowNullable == null) {
//                            nowNullable = Boolean.TRUE;
//                        }
//                        if (nowNullable) {
//                            out.println("           now nullable");
//                        } else {
//                            out.println("           now not null");
//                        }
//                    }
//                }
//            }
//        }
//    }

    protected void printComparison(String title, StringDiff string, PrintStream out) {
        out.print(title + ":");

        if (string == null) {
            out.print("NULL");
            return;
        }

        if (string.areEqual()) {
            out.println(" EQUAL");
        } else {
            String referenceVersion = string.getReferenceVersion();
            if (referenceVersion == null) {
                referenceVersion = "NULL";
            } else {
                referenceVersion = "'" + referenceVersion + "'";
            }

            String targetVersion = string.getTargetVersion();
            if (targetVersion == null) {
                targetVersion = "NULL";
            } else {
                targetVersion = "'" + targetVersion + "'";
            }


            out.println();
            out.println("     Reference:   "
                    + referenceVersion);
            out.println("     Target: " + targetVersion);
        }

    }

    public StringUtils.StringUtilsFormatter createFormatter() {
        return
            new StringUtils.StringUtilsFormatter<CompareControl.SchemaComparison>() {
                @Override
                public String toString(CompareControl.SchemaComparison obj) {
                    String referenceName;
                    String comparisonName;

                    Database referenceDatabase = diffResult.getReferenceSnapshot().getDatabase();
                    Database comparisonDatabase = diffResult.getComparisonSnapshot().getDatabase();

                    if (referenceDatabase.supportsSchemas()) {
                        referenceName = obj.getReferenceSchema().getSchemaName();
                        if (referenceName == null) {
                            referenceName = referenceDatabase.getDefaultSchemaName();
                        }
                    } else if (referenceDatabase.supportsCatalogs()) {
                        referenceName = obj.getReferenceSchema().getCatalogName();
                        if (referenceName == null) {
                            referenceName = referenceDatabase.getDefaultCatalogName();
                        }
                    } else {
                        return "";
                    }

                    if (comparisonDatabase.supportsSchemas()) {
                        comparisonName = obj.getComparisonSchema().getSchemaName();
                        if (comparisonName == null) {
                            comparisonName = comparisonDatabase.getDefaultSchemaName();
                        }
                    } else if (comparisonDatabase.supportsCatalogs()) {
                        comparisonName = obj.getComparisonSchema().getCatalogName();
                        if (comparisonName == null) {
                            comparisonName = comparisonDatabase.getDefaultCatalogName();
                        }
                    } else {
                        return "";
                    }

                    if (referenceName == null) {
                        referenceName = StringUtils.trimToEmpty(referenceDatabase.getDefaultSchemaName());
                    }

                    if (comparisonName == null) {
                        comparisonName = StringUtils.trimToEmpty(comparisonDatabase.getDefaultSchemaName());
                    }

                    if (referenceName.equalsIgnoreCase(comparisonName)) {
                        return referenceName;
                    } else {
                        return referenceName + " -> " + comparisonName;
                    }
                }
            };
    }
}<|MERGE_RESOLUTION|>--- conflicted
+++ resolved
@@ -19,7 +19,7 @@
 
     protected DiffResult diffResult;
     private PrintStream out;
-    private StringUtils.StringUtilsFormatter formatter;
+    private StringUtil.StringUtilFormatter formatter;
 
     public DiffToReport(DiffResult diffResult, PrintStream out) {
         this.diffResult = diffResult;
@@ -33,7 +33,6 @@
         out.println("Comparison Database: " + diffResult.getComparisonSnapshot().getDatabase());
 
         CompareControl.SchemaComparison[] schemas = diffResult.getCompareControl().getSchemaComparisons();
-<<<<<<< HEAD
         if ((schemas != null) && (schemas.length > 0)) {
             out.println("Compared Schemas: " + StringUtil.join(Arrays.asList(schemas), ", ", new StringUtil.StringUtilFormatter<CompareControl.SchemaComparison>() {
                 @Override
@@ -87,10 +86,6 @@
                     }
                 }
             }, true));
-=======
-        if (schemas != null && schemas.length > 0) {
-            out.println("Compared Schemas: " + StringUtils.join(Arrays.asList(schemas), ", ", formatter, true));
->>>>>>> 668c59ae
         }
 
         printComparison("Product Name", diffResult.getProductNameDiff(), out);
@@ -246,9 +241,9 @@
 
     }
 
-    public StringUtils.StringUtilsFormatter createFormatter() {
+    public StringUtil.StringUtilFormatter createFormatter() {
         return
-            new StringUtils.StringUtilsFormatter<CompareControl.SchemaComparison>() {
+            new StringUtil.StringUtilFormatter<CompareControl.SchemaComparison>() {
                 @Override
                 public String toString(CompareControl.SchemaComparison obj) {
                     String referenceName;
@@ -286,11 +281,11 @@
                     }
 
                     if (referenceName == null) {
-                        referenceName = StringUtils.trimToEmpty(referenceDatabase.getDefaultSchemaName());
+                        referenceName = StringUtil.trimToEmpty(referenceDatabase.getDefaultSchemaName());
                     }
 
                     if (comparisonName == null) {
-                        comparisonName = StringUtils.trimToEmpty(comparisonDatabase.getDefaultSchemaName());
+                        comparisonName = StringUtil.trimToEmpty(comparisonDatabase.getDefaultSchemaName());
                     }
 
                     if (referenceName.equalsIgnoreCase(comparisonName)) {
