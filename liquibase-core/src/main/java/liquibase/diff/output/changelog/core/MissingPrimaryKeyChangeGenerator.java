--- conflicted
+++ resolved
@@ -4,10 +4,7 @@
 import liquibase.change.Change;
 import liquibase.change.core.AddPrimaryKeyChange;
 import liquibase.database.Database;
-import liquibase.database.core.AbstractDb2Database;
-import liquibase.database.core.MSSQLDatabase;
-import liquibase.database.core.OracleDatabase;
-import liquibase.database.core.PostgresDatabase;
+import liquibase.database.core.*;
 import liquibase.diff.output.DiffOutputControl;
 import liquibase.diff.output.changelog.AbstractChangeGenerator;
 import liquibase.diff.output.changelog.ChangeGeneratorChain;
@@ -77,13 +74,8 @@
             change.setClustered(true);
         }
 
-<<<<<<< HEAD
-        if ((comparisonDatabase instanceof OracleDatabase) || ((comparisonDatabase instanceof DB2Database) && (pk
+        if ((comparisonDatabase instanceof OracleDatabase) || ((comparisonDatabase instanceof AbstractDb2Database) && (pk
             .getBackingIndex() != null) && !comparisonDatabase.isSystemObject(pk.getBackingIndex()))) {
-=======
-        if (comparisonDatabase instanceof OracleDatabase
-                || (comparisonDatabase instanceof AbstractDb2Database && pk.getBackingIndex() != null && !comparisonDatabase.isSystemObject(pk.getBackingIndex()))) {
->>>>>>> fd1c7e1f
             Index backingIndex = pk.getBackingIndex();
             if ((backingIndex != null) && (backingIndex.getName() != null)) {
                 try {
