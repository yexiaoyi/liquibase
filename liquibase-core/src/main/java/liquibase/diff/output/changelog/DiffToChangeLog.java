package liquibase.diff.output.changelog;

<<<<<<< HEAD
=======
import java.io.ByteArrayOutputStream;
import java.io.File;
import java.io.FileOutputStream;
import java.io.IOException;
import java.io.PrintStream;
import java.io.RandomAccessFile;
import java.text.SimpleDateFormat;
import java.util.ArrayList;
import java.util.Collection;
import java.util.Collections;
import java.util.Comparator;
import java.util.Date;
import java.util.HashMap;
import java.util.HashSet;
import java.util.Iterator;
import java.util.List;
import java.util.Map;
import java.util.Set;
import java.util.SortedSet;
import java.util.TreeSet;
import javax.xml.parsers.ParserConfigurationException;

>>>>>>> ae5bc9b7
import liquibase.change.Change;
import liquibase.change.core.*;
import liquibase.changelog.ChangeSet;
import liquibase.configuration.GlobalConfiguration;
import liquibase.configuration.LiquibaseConfiguration;
import liquibase.database.Database;
import liquibase.database.ObjectQuotingStrategy;
import liquibase.database.OfflineConnection;
import liquibase.database.core.*;
import liquibase.diff.DiffResult;
import liquibase.diff.ObjectDifferences;
import liquibase.diff.compare.CompareControl;
import liquibase.diff.output.DiffOutputControl;
import liquibase.exception.DatabaseException;
import liquibase.exception.UnexpectedLiquibaseException;
import liquibase.executor.Executor;
import liquibase.executor.ExecutorService;
import liquibase.logging.LogService;
import liquibase.logging.LogType;
import liquibase.serializer.ChangeLogSerializer;
import liquibase.serializer.ChangeLogSerializerFactory;
import liquibase.statement.core.RawSqlStatement;
import liquibase.structure.DatabaseObject;
import liquibase.structure.DatabaseObjectComparator;
import liquibase.structure.core.Column;
import liquibase.util.DependencyUtil;
import liquibase.util.StringUtils;

import javax.xml.parsers.ParserConfigurationException;
import java.io.*;
import java.text.SimpleDateFormat;
import java.util.*;

public class DiffToChangeLog {

    public static final String ORDER_ATTRIBUTE = "order";
    public static final String DATABASE_CHANGE_LOG_CLOSING_XML_TAG = "</databaseChangeLog>";

    private String idRoot = String.valueOf(new Date().getTime());
    private boolean overriddenIdRoot;

    private int changeNumber = 1;

    private String changeSetContext;
    private String changeSetAuthor;
    private String changeSetPath;
    private DiffResult diffResult;
    private DiffOutputControl diffOutputControl;
    private boolean tryDbaDependencies = true;

    private static Set<Class> loggedOrderFor = new HashSet<>();

    public DiffToChangeLog(DiffResult diffResult, DiffOutputControl diffOutputControl) {
        this.diffResult = diffResult;
        this.diffOutputControl = diffOutputControl;
        respectSchemaAndCatalogCaseIfNeeded(diffOutputControl);
    }

    private void respectSchemaAndCatalogCaseIfNeeded(DiffOutputControl diffOutputControl) {
        if (this.diffResult.getComparisonSnapshot().getDatabase() instanceof AbstractDb2Database) {
            diffOutputControl.setRespectSchemaAndCatalogCase(true);
        }
    }

    public DiffToChangeLog(DiffOutputControl diffOutputControl) {
        this.diffOutputControl = diffOutputControl;
    }

    public void setDiffResult(DiffResult diffResult) {
        this.diffResult = diffResult;
    }

    public void setChangeSetContext(String changeSetContext) {
        this.changeSetContext = changeSetContext;
    }

    public void print(String changeLogFile) throws ParserConfigurationException, IOException, DatabaseException {
        this.changeSetPath = changeLogFile;
        ChangeLogSerializer changeLogSerializer = ChangeLogSerializerFactory.getInstance().getSerializer(changeLogFile);
        this.print(changeLogFile, changeLogSerializer);
    }

    public void print(PrintStream out) throws ParserConfigurationException, IOException, DatabaseException {
        this.print(out, ChangeLogSerializerFactory.getInstance().getSerializer("xml"));
    }

    public void print(String changeLogFile, ChangeLogSerializer changeLogSerializer) throws ParserConfigurationException, IOException, DatabaseException {
        this.changeSetPath = changeLogFile;
        File file = new File(changeLogFile);
        if (!file.exists()) {
            file.getParentFile().mkdirs();
            LogService.getLog(getClass()).info(LogType.LOG, file + " does not exist, creating");
            FileOutputStream stream = new FileOutputStream(file);
            print(new PrintStream(stream, true, LiquibaseConfiguration.getInstance().getConfiguration(GlobalConfiguration.class).getOutputEncoding()), changeLogSerializer);
            stream.close();
        } else {
            LogService.getLog(getClass()).info(LogType.LOG, file + " exists, appending");
            ByteArrayOutputStream out = new ByteArrayOutputStream();
            print(new PrintStream(out, true, LiquibaseConfiguration.getInstance().getConfiguration(GlobalConfiguration.class).getOutputEncoding()), changeLogSerializer);

            String xml = new String(out.toByteArray(), LiquibaseConfiguration.getInstance().getConfiguration(GlobalConfiguration.class).getOutputEncoding());
            String innerXml = xml.replaceFirst("(?ms).*<databaseChangeLog[^>]*>", "");

            innerXml = innerXml.replaceFirst(DATABASE_CHANGE_LOG_CLOSING_XML_TAG, "");
            innerXml = innerXml.trim();
            if ("".equals(innerXml)) {
                LogService.getLog(getClass()).info(LogType.LOG, "No changes found, nothing to do");
                return;
            }

            try (RandomAccessFile randomAccessFile = new RandomAccessFile(file, "rw")) {

                String line;
                long offset = 0;
                boolean foundEndTag = false;
                while ((line = randomAccessFile.readLine()) != null) {
                    int index = line.indexOf(DATABASE_CHANGE_LOG_CLOSING_XML_TAG);
                    if (index >= 0) {
                        foundEndTag = true;
                        break;
                    } else {
                        offset = randomAccessFile.getFilePointer();
                    }
                }

                String lineSeparator = LiquibaseConfiguration.getInstance().getConfiguration(GlobalConfiguration
                .class).getOutputLineSeparator();

                if (foundEndTag) {
                    randomAccessFile.seek(offset);
                    randomAccessFile.writeBytes("    ");
                    randomAccessFile.write(innerXml.getBytes(LiquibaseConfiguration.getInstance().getConfiguration
                    (GlobalConfiguration.class).getOutputEncoding()));
                    randomAccessFile.writeBytes(lineSeparator);
                    randomAccessFile.writeBytes(DATABASE_CHANGE_LOG_CLOSING_XML_TAG + lineSeparator);
                } else {
                    randomAccessFile.seek(0);
                    randomAccessFile.write(xml.getBytes(LiquibaseConfiguration.getInstance().getConfiguration
                    (GlobalConfiguration.class).getOutputEncoding()));
                }
                randomAccessFile.close();
            }

        }
    }

    /**
     * Prints changeLog that would bring the target database to be the same as
     * the reference database
     */
    public void print(PrintStream out, ChangeLogSerializer changeLogSerializer) throws ParserConfigurationException, IOException, DatabaseException {

        List<ChangeSet> changeSets = generateChangeSets();

        changeLogSerializer.write(changeSets, out);

        out.flush();
    }

    public List<ChangeSet> generateChangeSets() {
        final ChangeGeneratorFactory changeGeneratorFactory = ChangeGeneratorFactory.getInstance();
        DatabaseObjectComparator comparator = new DatabaseObjectComparator();

        String created = null;
        if (LiquibaseConfiguration.getInstance().getProperty(GlobalConfiguration.class, GlobalConfiguration.GENERATE_CHANGESET_CREATED_VALUES).getValue(Boolean.class)) {
            created = new SimpleDateFormat("yyyy-MM-dd HH:mmZ").format(new Date());
        }

        List<Class<? extends DatabaseObject>> types = getOrderedOutputTypes(ChangedObjectChangeGenerator.class);
        List<ChangeSet> updateChangeSets = new ArrayList<ChangeSet>();

        for (Class<? extends DatabaseObject> type : types) {
            ObjectQuotingStrategy quotingStrategy = diffOutputControl.getObjectQuotingStrategy();
            for (Map.Entry<? extends DatabaseObject, ObjectDifferences> entry : diffResult.getChangedObjects(type, comparator).entrySet()) {
                if (!diffResult.getReferenceSnapshot().getDatabase().isLiquibaseObject(entry.getKey()) && !diffResult.getReferenceSnapshot().getDatabase().isSystemObject(entry.getKey())) {
                    Change[] changes = changeGeneratorFactory.fixChanged(entry.getKey(), entry.getValue(), diffOutputControl, diffResult.getReferenceSnapshot().getDatabase(), diffResult.getComparisonSnapshot().getDatabase());
                    addToChangeSets(changes, updateChangeSets, quotingStrategy, created);
                }
            }
        }

        types = getOrderedOutputTypes(MissingObjectChangeGenerator.class);
        List<DatabaseObject> missingObjects = new ArrayList<DatabaseObject>();
        for (Class<? extends DatabaseObject> type : types) {
            for (DatabaseObject object : diffResult.getMissingObjects(type, new DatabaseObjectComparator() {
                @Override
                public int compare(DatabaseObject o1, DatabaseObject o2) {
                    if ((o1 instanceof Column) && (o1.getAttribute(ORDER_ATTRIBUTE, Integer.class) != null) &&
                        (o2.getAttribute(ORDER_ATTRIBUTE, Integer.class) != null)) {
                        int i = o1.getAttribute(ORDER_ATTRIBUTE, Integer.class).compareTo(o2.getAttribute(ORDER_ATTRIBUTE, Integer.class));
                        if (i != 0) {
                            return i;
                        }
                    }
                    return super.compare(o1, o2);

                }
            })) {
                if (object == null) {
                    continue;
                }
                if (!diffResult.getReferenceSnapshot().getDatabase().isLiquibaseObject(object) && !diffResult.getReferenceSnapshot().getDatabase().isSystemObject(object)) {
                    missingObjects.add(object);
                }
            }
        }

        List<ChangeSet> createChangeSets = new ArrayList<ChangeSet>();

        for (DatabaseObject object : sortMissingObjects(missingObjects, diffResult.getReferenceSnapshot().getDatabase())) {
            ObjectQuotingStrategy quotingStrategy = diffOutputControl.getObjectQuotingStrategy();

            Change[] changes = changeGeneratorFactory.fixMissing(object, diffOutputControl, diffResult.getReferenceSnapshot().getDatabase(), diffResult.getComparisonSnapshot().getDatabase());
            addToChangeSets(changes, createChangeSets, quotingStrategy, created);
        }

        List<ChangeSet> deleteChangeSets = new ArrayList<ChangeSet>();

        types = getOrderedOutputTypes(UnexpectedObjectChangeGenerator.class);
        for (Class<? extends DatabaseObject> type : types) {
            ObjectQuotingStrategy quotingStrategy = diffOutputControl.getObjectQuotingStrategy();
            for (DatabaseObject object : sortUnexpectedObjects(diffResult.getUnexpectedObjects(type, comparator), diffResult.getReferenceSnapshot().getDatabase())) {
                if (!diffResult.getComparisonSnapshot().getDatabase().isLiquibaseObject(object) && !diffResult.getComparisonSnapshot().getDatabase().isSystemObject(object)) {
                    Change[] changes = changeGeneratorFactory.fixUnexpected(object, diffOutputControl, diffResult.getReferenceSnapshot().getDatabase(), diffResult.getComparisonSnapshot().getDatabase());
                    addToChangeSets(changes, deleteChangeSets, quotingStrategy, created);
                }
            }
        }

        List<ChangeSet> changeSets = new ArrayList<ChangeSet>();
        changeSets.addAll(createChangeSets);
        changeSets.addAll(deleteChangeSets);
        changeSets.addAll(updateChangeSets);
        return changeSets;
    }

    private List<DatabaseObject> sortUnexpectedObjects(Collection<? extends DatabaseObject> unexpectedObjects, Database database) {
        return sortObjects("unexpected", (Collection<DatabaseObject>) unexpectedObjects, database);
    }

    private List<DatabaseObject> sortMissingObjects(Collection<DatabaseObject> missingObjects, Database database) {
        return sortObjects("missing", (Collection<DatabaseObject>) missingObjects, database);
    }

    private List<DatabaseObject> sortObjects(final String type, Collection<DatabaseObject> objects, Database database) {

        if ((diffOutputControl.getSchemaComparisons() != null) && !objects.isEmpty() && supportsSortingObjects
            (database) && (database.getConnection() != null) && !(database.getConnection() instanceof OfflineConnection)) {
            List<String> schemas = new ArrayList<>();
            CompareControl.SchemaComparison[] schemaComparisons = this.diffOutputControl.getSchemaComparisons();
            if (schemaComparisons != null) {
                for (CompareControl.SchemaComparison comparison : schemaComparisons) {
                    String schemaName = comparison.getReferenceSchema().getSchemaName();
                    if (schemaName == null) {
                        schemaName = database.getDefaultSchemaName();
                    }
                    schemas.add(schemaName);
                }
            }

            if (schemas.isEmpty()) {
                schemas.add(database.getDefaultSchemaName());
            }

            try {
                final List<String> dependencyOrder = new ArrayList<>();
                DependencyUtil.NodeValueListener<String> nameListener = new DependencyUtil.NodeValueListener<String>() {
                    @Override
                    public void evaluating(String nodeValue) {
                        dependencyOrder.add(nodeValue);
                    }
                };

                DependencyUtil.DependencyGraph graph = new DependencyUtil.DependencyGraph(nameListener);
                addDependencies(graph, schemas, database);
                graph.computeDependencies();

                if (!dependencyOrder.isEmpty()) {

                    final List<DatabaseObject> toSort = new ArrayList<>();
                    final List<DatabaseObject> toNotSort = new ArrayList<>();

                    for (DatabaseObject obj : objects) {
                        if (!(obj instanceof Column)) {
                            String schemaName = null;
                            if (obj.getSchema() != null) {
                                schemaName = obj.getSchema().getName();
                            }

                            String name = schemaName + "." + obj.getName();
                            if (dependencyOrder.contains(name)) {
                                toSort.add(obj);
                            } else {
                                toNotSort.add(obj);
                            }
                        } else {
                            toNotSort.add(obj);
                        }
                    }

                    Collections.sort(toSort, new Comparator<DatabaseObject>() {
                        @Override
                        public int compare(DatabaseObject o1, DatabaseObject o2) {
                            String o1Schema = null;
                            if (o1.getSchema() != null) {
                                o1Schema = o1.getSchema().getName();
                            }

                            String o2Schema = null;
                            if (o2.getSchema() != null) {
                                o2Schema = o2.getSchema().getName();
                            }

                            Integer o1Order = dependencyOrder.indexOf(o1Schema + "." + o1.getName());
                            int o2Order = dependencyOrder.indexOf(o2Schema + "." + o2.getName());

                            int order = o1Order.compareTo(o2Order);
                            if ("unexpected".equals(type)) {
                                order = order * -1;
                            }
                            return order;
                        }
                    });

                    toSort.addAll(toNotSort);
                    return toSort;
                }
            } catch (DatabaseException e) {
                LogService.getLog(getClass()).debug(LogType.LOG, "Cannot get object dependencies: " + e.getMessage());
            }
        }

        return new ArrayList<>(objects);
    }

    private List<Map<String, ?>> queryForDependencies(Executor executor, List<String> schemas)
            throws DatabaseException {
        List<Map<String, ?>> rs = null;
        try {
            if (tryDbaDependencies) {
                rs = executor.queryForList(new RawSqlStatement("select OWNER, NAME, REFERENCED_OWNER, REFERENCED_NAME from DBA_DEPENDENCIES where REFERENCED_OWNER != 'SYS' AND NOT(NAME LIKE 'BIN$%') AND NOT(OWNER = REFERENCED_OWNER AND NAME = REFERENCED_NAME) AND (" + StringUtils.join(schemas, " OR ", new StringUtils.StringUtilsFormatter<String>() {
                            @Override
                            public String toString(String obj) {
                                return "OWNER='" + obj + "'";
                            }
                        }
                ) + ")"));
            } else {
                rs = executor.queryForList(new RawSqlStatement("select NAME, REFERENCED_OWNER, REFERENCED_NAME from USER_DEPENDENCIES where REFERENCED_OWNER != 'SYS' AND NOT(NAME LIKE 'BIN$%') AND NOT(NAME = REFERENCED_NAME) AND (" + StringUtils.join(schemas, " OR ", new StringUtils.StringUtilsFormatter<String>() {
                            @Override
                            public String toString(String obj) {
                                return "REFERENCED_OWNER='" + obj + "'";
                            }
                        }
                ) + ")"));
            }
        } catch (DatabaseException dbe) {
            //
            // If our exception is for something other than a missing table/view
            // then we just re-throw the exception
            // else if we can't see USER_DEPENDENCIES then we also re-throw
            //   to stop the recursion
            //
            String message = dbe.getMessage();
            if (!message.contains("ORA-00942: table or view does not exist")) {
                throw new DatabaseException(dbe);
            } else if (!tryDbaDependencies) {
                throw new DatabaseException(dbe);
            }
            LogService.getLog(getClass()).warning("Unable to query DBA_DEPENDENCIES table. Switching to USER_DEPENDENCIES");
            tryDbaDependencies = false;
            return queryForDependencies(executor, schemas);
        }
        return rs;
    }

    /**
     * Used by {@link #sortMissingObjects(Collection, Database)} to determine whether to go into the sorting logic.
     */
    protected boolean supportsSortingObjects(Database database) {
        return (database instanceof AbstractDb2Database) || (database instanceof MSSQLDatabase) || (database instanceof
            OracleDatabase);
    }

    /**
     * Adds dependencies to the graph as schema.object_name.
     */
    protected void addDependencies(DependencyUtil.DependencyGraph<String> graph, List<String> schemas, Database database) throws DatabaseException {
        if (database instanceof DB2Database) {
            Executor executor = ExecutorService.getInstance().getExecutor(database);
            List<Map<String, ?>> rs = executor.queryForList(new RawSqlStatement("select TABSCHEMA, TABNAME, BSCHEMA, BNAME from syscat.tabdep where (" + StringUtils.join(schemas, " OR ", new StringUtils.StringUtilsFormatter<String>() {
                        @Override
                        public String toString(String obj) {
                            return "TABSCHEMA='" + obj + "'";
                        }
                    }
            ) + ")"));
            for (Map<String, ?> row : rs) {
                String tabName = StringUtils.trimToNull((String) row.get("TABSCHEMA")) + "." + StringUtils.trimToNull((String) row.get("TABNAME"));
                String bName = StringUtils.trimToNull((String) row.get("BSCHEMA")) + "." + StringUtils.trimToNull((String) row.get("BNAME"));

                graph.add(bName, tabName);
            }
        } else if (database instanceof Db2zDatabase) {
            Executor executor = ExecutorService.getInstance().getExecutor(database);
            String db2ZosSql = "SELECT DSCHEMA AS TABSCHEMA, DNAME AS TABNAME, BSCHEMA, BNAME FROM SYSIBM.SYSDEPENDENCIES WHERE (" + StringUtils.join(schemas, " OR ", new StringUtils.StringUtilsFormatter<String>() {
                        @Override
                        public String toString(String obj) {
                            return "DSCHEMA='" + obj + "'";
                        }
                    }
            ) + ")";
            List<Map<String, ?>> rs = executor.queryForList(new RawSqlStatement(db2ZosSql));
            for (Map<String, ?> row : rs) {
                String tabName = StringUtils.trimToNull((String) row.get("TABSCHEMA")) + "." + StringUtils.trimToNull((String) row.get("TABNAME"));
                String bName = StringUtils.trimToNull((String) row.get("BSCHEMA")) + "." + StringUtils.trimToNull((String) row.get("BNAME"));

                graph.add(bName, tabName);
            }
        } else if (database instanceof OracleDatabase) {
            Executor executor = ExecutorService.getInstance().getExecutor(database);
            List<Map<String, ?>> rs = queryForDependencies(executor, schemas);
            for (Map<String, ?> row : rs) {
                String tabName = null;
                if (tryDbaDependencies) {
                    tabName =
                            StringUtils.trimToNull((String) row.get("OWNER")) + "." +
                                    StringUtils.trimToNull((String) row.get("NAME"));
                } else {
                    tabName =
                            StringUtils.trimToNull((String) row.get("REFERENCED_OWNER")) + "." +
                                    StringUtils.trimToNull((String) row.get("NAME"));
                }
                String bName =
                        StringUtils.trimToNull((String) row.get("REFERENCED_OWNER")) + "." +
                                StringUtils.trimToNull((String) row.get("REFERENCED_NAME"));

                graph.add(bName, tabName);
            }
        } else if (database instanceof MSSQLDatabase) {
            Executor executor = ExecutorService.getInstance().getExecutor(database);
            String sql = "select object_schema_name(referencing_id) as referencing_schema_name, object_name(referencing_id) as referencing_name, object_name(referenced_id) as referenced_name, object_schema_name(referenced_id) as referenced_schema_name  from sys.sql_expression_dependencies depz where (" + StringUtils.join(schemas, " OR ", new StringUtils.StringUtilsFormatter<String>() {
                        @Override
                        public String toString(String obj) {
                            return "object_schema_name(referenced_id)='" + obj + "'";
                        }
                    }
            ) + ")";
            sql += " UNION select object_schema_name(object_id) as referencing_schema_name, object_name(object_id) as referencing_name, object_name(parent_object_id) as referenced_name, object_schema_name(parent_object_id) as referenced_schema_name " +
                    "from sys.objects " +
                    "where parent_object_id > 0 " +
                    "and is_ms_shipped=0 " +
                    "and (" + StringUtils.join(schemas, " OR ", new StringUtils.StringUtilsFormatter<String>() {
                        @Override
                        public String toString(String obj) {
                            return "object_schema_name(object_id)='" + obj + "'";
                        }
                    }
            ) + ")";

            sql += " UNION select object_schema_name(fk.object_id) as referencing_schema_name, fk.name as referencing_name, i.name as referenced_name, object_schema_name(i.object_id) as referenced_schema_name " +
                    "from sys.foreign_keys fk " +
                    "join sys.indexes i on fk.referenced_object_id=i.object_id and fk.key_index_id=i.index_id " +
                    "where fk.is_ms_shipped=0 " +
                    "and (" + StringUtils.join(schemas, " OR ", new StringUtils.StringUtilsFormatter<String>() {
                        @Override
                        public String toString(String obj) {
                            return "object_schema_name(fk.object_id)='" + obj + "'";
                        }
                    }
            ) + ")";

            sql += " UNION select object_schema_name(i.object_id) as referencing_schema_name, object_name(i.object_id) as referencing_name, s.name as referenced_name, null as referenced_schema_name " +
                    "from sys.indexes i " +
                    "join sys.partition_schemes s on i.data_space_id = s.data_space_id";

            sql += " UNION select null as referencing_schema_name, s.name as referencing_name, f.name as referenced_name, null as referenced_schema_name from sys.partition_functions f " +
                    "join sys.partition_schemes s on s.function_id=f.function_id";

            sql += " UNION select null as referencing_schema_name, s.name as referencing_name, fg.name as referenced_name, null as referenced_schema_name from sys.partition_schemes s " +
                    "join sys.destination_data_spaces ds on s.data_space_id=ds.partition_scheme_id " +
                    "join sys.filegroups fg on ds.data_space_id=fg.data_space_id";

            //get data file -> filegroup dependencies
            sql += " UNION select distinct null as referencing_schema_name, f.name as referencing_name, ds.name as referenced_name, null as referenced_schema_name from sys.database_files f " +
                    "join sys.data_spaces ds on f.data_space_id=ds.data_space_id " +
                    "where f.data_space_id > 1";

            //get table -> filestream dependencies
            sql += " UNION select object_schema_name(t.object_id) as referencing_schema_name, t.name as referencing_name, ds.name as referenced_name, null as referenced_schema_name from sys.tables t " +
                    "join sys.data_spaces ds on t.filestream_data_space_id=ds.data_space_id " +
                    "where t.filestream_data_space_id > 1";

            //get table -> filestream dependencies
            sql += " UNION select object_schema_name(t.object_id) as referencing_schema_name, t.name as referencing_name, ds.name as referenced_name, null as referenced_schema_name from sys.tables t " +
                    "join sys.data_spaces ds on t.lob_data_space_id=ds.data_space_id " +
                    "where t.lob_data_space_id > 1";

            //get index -> filegroup dependencies
            sql += " UNION select object_schema_name(i.object_id) as referencing_schema_name, i.name as referencing_name, ds.name as referenced_name, null as referenced_schema_name from sys.indexes i " +
                    "join sys.data_spaces ds on i.data_space_id=ds.data_space_id " +
                    "where i.data_space_id > 1";

            //get index -> table dependencies
            sql += " UNION select object_schema_name(i.object_id) as referencing_schema_name, i.name as referencing_name, object_name(i.object_id) as referenced_name, object_schema_name(i.object_id) as referenced_schema_name from sys.indexes i " +
                    "where " + StringUtils.join(schemas, " OR ", new StringUtils.StringUtilsFormatter<String>() {
                @Override
                public String toString(String obj) {
                    return "object_schema_name(i.object_id)='" + obj + "'";
                }
            });

            //get schema -> base object dependencies
            sql += " UNION SELECT SCHEMA_NAME(SCHEMA_ID) as referencing_schema_name, name as referencing_name, PARSENAME(BASE_OBJECT_NAME,1) AS referenced_name, (CASE WHEN PARSENAME(BASE_OBJECT_NAME,2) IS NULL THEN schema_name(schema_id) else PARSENAME(BASE_OBJECT_NAME,2) END) AS referenced_schema_name FROM SYS.SYNONYMS WHERE is_ms_shipped='false' AND " + StringUtils.join(schemas, " OR ", new StringUtils.StringUtilsFormatter<String>() {
                @Override
                public String toString(String obj) {
                    return "SCHEMA_NAME(SCHEMA_ID)='" + obj + "'";
                }
            });

            //get non-clustered indexes -> unique clustered indexes on views dependencies
            sql += " UNION select object_schema_name(c.object_id) as referencing_schema_name, c.name as referencing_name, object_schema_name(nc.object_id) as referenced_schema_name, nc.name as referenced_name from sys.indexes c join sys.indexes nc on c.object_id=nc.object_id JOIN sys.objects o ON c.object_id = o.object_id where  c.index_id != nc.index_id and c.type_desc='CLUSTERED' and c.is_unique='true' and (not(nc.type_desc='CLUSTERED') OR nc.is_unique='false') AND o.type_desc='VIEW' AND o.name='AR_DETAIL_OPEN'";

            List<Map<String, ?>> rs = executor.queryForList(new RawSqlStatement(sql));
            if (!rs.isEmpty()) {
                for (Map<String, ?> row : rs) {
                    String bName = StringUtils.trimToNull((String) row.get("REFERENCED_SCHEMA_NAME")) + "." + StringUtils.trimToNull((String) row.get("REFERENCED_NAME"));
                    String tabName = StringUtils.trimToNull((String) row.get("REFERENCING_SCHEMA_NAME")) + "." + StringUtils.trimToNull((String) row.get("REFERENCING_NAME"));

                    if (!bName.equals(tabName)) {
                        graph.add(bName, tabName);
                    }
                }
            }
        }
    }

    protected List<Class<? extends DatabaseObject>> getOrderedOutputTypes(Class<? extends ChangeGenerator> generatorType) {

        Database comparisonDatabase = diffResult.getComparisonSnapshot().getDatabase();
        DependencyGraph graph = new DependencyGraph();
        for (Class<? extends DatabaseObject> type : diffResult.getReferenceSnapshot().getSnapshotControl().getTypesToInclude()) {
            graph.addType(type);
        }
        List<Class<? extends DatabaseObject>> types = graph.sort(comparisonDatabase, generatorType);

        if (!loggedOrderFor.contains(generatorType)) {
            String log = generatorType.getSimpleName() + " type order: ";
            for (Class<? extends DatabaseObject> type : types) {
                log += "    " + type.getName();
            }
            LogService.getLog(getClass()).debug(LogType.LOG, log);
            loggedOrderFor.add(generatorType);
        }

        return types;
    }

    private void addToChangeSets(Change[] changes, List<ChangeSet> changeSets, ObjectQuotingStrategy quotingStrategy, String created) {
        if (changes != null) {
            String csContext = this.changeSetContext;

            if (diffOutputControl.getContext() != null) {
                csContext = diffOutputControl.getContext().toString().replaceFirst("^\\(", "")
                .replaceFirst("\\)$", "");
            }
<<<<<<< HEAD
            ChangeSet changeSet = new ChangeSet(generateId(changes), getChangeSetAuthor(), false, false, this.changeSetPath, csContext,
                    null, false, quotingStrategy, null);
            changeSet.setCreated(created);
            if (diffOutputControl.getLabels() != null) {
                changeSet.setLabels(diffOutputControl.getLabels());
=======

            if (useSeparateChangeSets(changes)) {
                for (Change change : changes) {
                    ChangeSet changeSet = new ChangeSet(generateId(changes), getChangeSetAuthor(), false, false, this.changeSetPath, changeSetContext,
                            null, false, quotingStrategy, null);
                    changeSet.setCreated(created);
                    if (diffOutputControl.getLabels() != null) {
                        changeSet.setLabels(diffOutputControl.getLabels());
                    }
                    changeSet.addChange(change);
                    changeSets.add(changeSet);
                }
            } else {
                ChangeSet changeSet = new ChangeSet(generateId(changes), getChangeSetAuthor(), false, false, this.changeSetPath, changeSetContext,
                        null, false, quotingStrategy, null);
                changeSet.setCreated(created);
                if (diffOutputControl.getLabels() != null) {
                    changeSet.setLabels(diffOutputControl.getLabels());
                }
                for (Change change : changes) {
                    changeSet.addChange(change);
                }
                changeSets.add(changeSet);

            }
        }
    }

    protected boolean useSeparateChangeSets(Change[] changes) {
        boolean sawAutocommitBefore = false;

        for (Change change : changes) {
            boolean thisStatementAutocommits = true;

            if ((change instanceof InsertDataChange
                    || change instanceof DeleteDataChange
                    || change instanceof UpdateDataChange
                    || change instanceof LoadDataChange
            )) {
                thisStatementAutocommits = false;
>>>>>>> ae5bc9b7
            }
            if (change instanceof RawSQLChange) {
                if (((RawSQLChange) change).getSql().trim().matches("SET\\s+\\w+\\s+\\w+")) {
                    //don't separate out when there is a `SET X Y` statement
                    thisStatementAutocommits = false;
                }
            }

            if (thisStatementAutocommits) {
                if (sawAutocommitBefore) {
                    return true;
                } else {
                    sawAutocommitBefore = true;
                }
            }
        }

        return false;
    }

    protected String getChangeSetAuthor() {
        if (changeSetAuthor != null) {
            return changeSetAuthor;
        }
        String author = System.getProperty("user.name");
        if (StringUtils.trimToNull(author) == null) {
            return "diff-generated";
        } else {
            return author + " (generated)";
        }
    }

    public void setChangeSetAuthor(String changeSetAuthor) {
        this.changeSetAuthor = changeSetAuthor;
    }

    public String getChangeSetPath() {
        return changeSetPath;
    }

    public void setChangeSetPath(String changeSetPath) {
        this.changeSetPath = changeSetPath;
    }

    public void setIdRoot(String idRoot) {
        this.idRoot = idRoot;
        this.overriddenIdRoot = true;
    }

    protected String generateId(Change[] changes) {
        String desc = "";

        if (LiquibaseConfiguration.getInstance().getConfiguration(GlobalConfiguration.class).getGeneratedChangeSetIdsContainDescription()) {
            if (!overriddenIdRoot) { //switch timestamp to a shorter string (last 4 digits in base 36 format). Still mostly unique, but shorter since we also now have mostly-unique descriptions of the changes
                this.idRoot = Long.toString(Long.decode(idRoot), 36);
                idRoot = idRoot.substring(idRoot.length() - 4);
                this.overriddenIdRoot = true;
            }

<<<<<<< HEAD
             if ((changes != null) && (changes.length > 0)) {
                 desc = " ("+StringUtils.join(changes, " :: ", new StringUtils.StringUtilsFormatter<Change>() {
                     @Override
                     public String toString(Change obj) {
                         return obj.getDescription();
                     }
                 })+")";
             }
=======
            if (changes != null && changes.length > 0) {
                desc = " (" + StringUtils.join(changes, " :: ", new StringUtils.StringUtilsFormatter<Change>() {
                    @Override
                    public String toString(Change obj) {
                        return obj.getDescription();
                    }
                }) + ")";
            }
>>>>>>> ae5bc9b7

            if (desc.length() > 150) {
                desc = desc.substring(0, 146) + "...)";
            }
        }

        return idRoot + "-" + changeNumber++ + desc;
    }

    private static class DependencyGraph {

        private Map<Class<? extends DatabaseObject>, Node> allNodes = new HashMap<>();

        private void addType(Class<? extends DatabaseObject> type) {
            allNodes.put(type, new Node(type));
        }

        public List<Class<? extends DatabaseObject>> sort(Database database, Class<? extends ChangeGenerator> generatorType) {
            ChangeGeneratorFactory changeGeneratorFactory = ChangeGeneratorFactory.getInstance();
            for (Class<? extends DatabaseObject> type : allNodes.keySet()) {
                for (Class<? extends DatabaseObject> afterType : changeGeneratorFactory.runBeforeTypes(type, database, generatorType)) {
                    getNode(type).addEdge(getNode(afterType));
                }

                for (Class<? extends DatabaseObject> beforeType : changeGeneratorFactory.runAfterTypes(type, database, generatorType)) {
                    getNode(beforeType).addEdge(getNode(type));
                }
            }


            ArrayList<Node> returnNodes = new ArrayList<>();

            SortedSet<Node> nodesWithNoIncomingEdges = new TreeSet<>(new Comparator<Node>() {
                @Override
                public int compare(Node o1, Node o2) {
                    return o1.type.getName().compareTo(o2.type.getName());
                }
            });
            for (Node n : allNodes.values()) {
                if (n.inEdges.isEmpty()) {
                    nodesWithNoIncomingEdges.add(n);
                }
            }

            while (!nodesWithNoIncomingEdges.isEmpty()) {
                Node node = nodesWithNoIncomingEdges.iterator().next();
                nodesWithNoIncomingEdges.remove(node);

                returnNodes.add(node);

                for (Iterator<Edge> it = node.outEdges.iterator(); it.hasNext(); ) {
                    //remove edge e from the graph
                    Edge edge = it.next();
                    Node nodePointedTo = edge.to;
                    it.remove();//Remove edge from node
                    nodePointedTo.inEdges.remove(edge);//Remove edge from nodePointedTo

                    //if nodePointedTo has no other incoming edges then insert nodePointedTo into nodesWithNoIncomingEdges
                    if (nodePointedTo.inEdges.isEmpty()) {
                        nodesWithNoIncomingEdges.add(nodePointedTo);
                    }
                }
            }
            checkForCycleInDependencies(generatorType);


            List<Class<? extends DatabaseObject>> returnList = new ArrayList<>();
            for (Node node : returnNodes) {
                returnList.add(node.type);
            }
            return returnList;
        }

        private void checkForCycleInDependencies(Class<? extends ChangeGenerator> generatorType) {
            //Check to see if all edges are removed
            for (Node n : allNodes.values()) {
                if (!n.inEdges.isEmpty()) {
                    String message = "Could not resolve " + generatorType.getSimpleName() + " dependencies due " +
                     "to dependency cycle. Dependencies: \n";

                    for (Node node : allNodes.values()) {
                        SortedSet<String> fromTypes = new TreeSet<>();
                        SortedSet<String> toTypes = new TreeSet<>();
                        for (Edge edge : node.inEdges) {
                            fromTypes.add(edge.from.type.getSimpleName());
                        }
                        for (Edge edge : node.outEdges) {
                            toTypes.add(edge.to.type.getSimpleName());
                        }
                        String from = StringUtils.join(fromTypes, ",");
                        String to = StringUtils.join(toTypes, ",");
                        message += "    [" + from + "] -> " + node.type.getSimpleName() + " -> [" + to + "]\n";
                    }

                    throw new UnexpectedLiquibaseException(message);
                }
            }
        }


        private Node getNode(Class<? extends DatabaseObject> type) {
            Node node = allNodes.get(type);
            if (node == null) {
                node = new Node(type);
            }
            return node;
        }


        static class Node {
            public final Class<? extends DatabaseObject> type;
            public final HashSet<Edge> inEdges;
            public final HashSet<Edge> outEdges;

            public Node(Class<? extends DatabaseObject> type) {
                this.type = type;
                inEdges = new HashSet<>();
                outEdges = new HashSet<>();
            }

            public Node addEdge(Node node) {
                Edge e = new Edge(this, node);
                outEdges.add(e);
                node.inEdges.add(e);
                return this;
            }

            @Override
            public String toString() {
                return type.getName();
            }
        }

        static class Edge {
            public final Node from;
            public final Node to;

            public Edge(Node from, Node to) {
                this.from = from;
                this.to = to;
            }

            @Override
            public boolean equals(Object obj) {
                if (obj == null) {
                    return false;
                }
                if (!(obj instanceof Edge)) {
                    return false;
                }
                Edge e = (Edge) obj;
                return (e.from == from) && (e.to == to);
            }

            @Override
            public int hashCode() {
                return (this.from.toString() + "." + this.to.toString()).hashCode();
            }
        }
    }
}<|MERGE_RESOLUTION|>--- conflicted
+++ resolved
@@ -1,7 +1,5 @@
 package liquibase.diff.output.changelog;
 
-<<<<<<< HEAD
-=======
 import java.io.ByteArrayOutputStream;
 import java.io.File;
 import java.io.FileOutputStream;
@@ -24,7 +22,6 @@
 import java.util.TreeSet;
 import javax.xml.parsers.ParserConfigurationException;
 
->>>>>>> ae5bc9b7
 import liquibase.change.Change;
 import liquibase.change.core.*;
 import liquibase.changelog.ChangeSet;
@@ -591,13 +588,6 @@
                 csContext = diffOutputControl.getContext().toString().replaceFirst("^\\(", "")
                 .replaceFirst("\\)$", "");
             }
-<<<<<<< HEAD
-            ChangeSet changeSet = new ChangeSet(generateId(changes), getChangeSetAuthor(), false, false, this.changeSetPath, csContext,
-                    null, false, quotingStrategy, null);
-            changeSet.setCreated(created);
-            if (diffOutputControl.getLabels() != null) {
-                changeSet.setLabels(diffOutputControl.getLabels());
-=======
 
             if (useSeparateChangeSets(changes)) {
                 for (Change change : changes) {
@@ -611,7 +601,7 @@
                     changeSets.add(changeSet);
                 }
             } else {
-                ChangeSet changeSet = new ChangeSet(generateId(changes), getChangeSetAuthor(), false, false, this.changeSetPath, changeSetContext,
+                ChangeSet changeSet = new ChangeSet(generateId(changes), getChangeSetAuthor(), false, false, this.changeSetPath, csContext,
                         null, false, quotingStrategy, null);
                 changeSet.setCreated(created);
                 if (diffOutputControl.getLabels() != null) {
@@ -638,7 +628,6 @@
                     || change instanceof LoadDataChange
             )) {
                 thisStatementAutocommits = false;
->>>>>>> ae5bc9b7
             }
             if (change instanceof RawSQLChange) {
                 if (((RawSQLChange) change).getSql().trim().matches("SET\\s+\\w+\\s+\\w+")) {
@@ -698,17 +687,7 @@
                 this.overriddenIdRoot = true;
             }
 
-<<<<<<< HEAD
-             if ((changes != null) && (changes.length > 0)) {
-                 desc = " ("+StringUtils.join(changes, " :: ", new StringUtils.StringUtilsFormatter<Change>() {
-                     @Override
-                     public String toString(Change obj) {
-                         return obj.getDescription();
-                     }
-                 })+")";
-             }
-=======
-            if (changes != null && changes.length > 0) {
+            if ((changes != null) && (changes.length > 0)) {
                 desc = " (" + StringUtils.join(changes, " :: ", new StringUtils.StringUtilsFormatter<Change>() {
                     @Override
                     public String toString(Change obj) {
@@ -716,7 +695,6 @@
                     }
                 }) + ")";
             }
->>>>>>> ae5bc9b7
 
             if (desc.length() > 150) {
                 desc = desc.substring(0, 146) + "...)";
