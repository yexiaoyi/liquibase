--- conflicted
+++ resolved
@@ -1,18 +1,5 @@
 package liquibase.diff.output.changelog;
 
-<<<<<<< HEAD
-import java.io.ByteArrayOutputStream;
-import java.io.File;
-import java.io.FileOutputStream;
-import java.io.IOException;
-import java.io.PrintStream;
-import java.io.RandomAccessFile;
-import java.text.SimpleDateFormat;
-import java.util.*;
-import javax.xml.parsers.ParserConfigurationException;
-
-=======
->>>>>>> 28bb83c1
 import liquibase.Scope;
 import liquibase.change.Change;
 import liquibase.change.core.*;
@@ -116,39 +103,8 @@
         } else if (this.diffResult.getComparisonSnapshot() instanceof EmptyDatabaseSnapshot) {
             objectsDir = new File(file.getParentFile(), "objects");
         } else {
-<<<<<<< HEAD
-            Scope.getCurrentScope().getLog(getClass()).info(LogType.LOG, file + " exists, appending");
-            ByteArrayOutputStream out = new ByteArrayOutputStream();
-            print(new PrintStream(out, true, LiquibaseConfiguration.getInstance().getConfiguration(GlobalConfiguration.class).getOutputEncoding()), changeLogSerializer);
-
-            String xml = new String(out.toByteArray(), LiquibaseConfiguration.getInstance().getConfiguration(GlobalConfiguration.class).getOutputEncoding());
-            String innerXml = xml.replaceFirst("(?ms).*<databaseChangeLog[^>]*>", "");
-
-            innerXml = innerXml.replaceFirst(DATABASE_CHANGE_LOG_CLOSING_XML_TAG, "");
-            innerXml = innerXml.trim();
-            if ("".equals(innerXml)) {
-                Scope.getCurrentScope().getLog(getClass()).info(LogType.LOG, "No changes found, nothing to do");
-                return;
-            }
-
-            try (RandomAccessFile randomAccessFile = new RandomAccessFile(file, "rw")) {
-
-                String line;
-                long offset = 0;
-                boolean foundEndTag = false;
-                while ((line = randomAccessFile.readLine()) != null) {
-                    int index = line.indexOf(DATABASE_CHANGE_LOG_CLOSING_XML_TAG);
-                    if (index >= 0) {
-                        foundEndTag = true;
-                        break;
-                    } else {
-                        offset = randomAccessFile.getFilePointer();
-                    }
-                }
-=======
             objectsDir = new File(file.getParentFile(), "objects-" + new Date().getTime());
         }
->>>>>>> 28bb83c1
 
         if (objectsDir != null) {
             if (objectsDir.exists()) {
@@ -169,7 +125,7 @@
                             //print changeLog only if there are available changeSets to print instead of printing it always
                             printNew(changeLogSerializer, file);
                         } else {
-                            LogService.getLog(getClass()).info(LogType.LOG, file + " exists, appending");
+            Scope.getCurrentScope().getLog(getClass()).info(LogType.LOG, file + " exists, appending");
                             ByteArrayOutputStream out = new ByteArrayOutputStream();
                             print(new PrintStream(out, true, LiquibaseConfiguration.getInstance().getConfiguration(GlobalConfiguration.class).getOutputEncoding()), changeLogSerializer);
 
@@ -179,7 +135,7 @@
                             innerXml = innerXml.replaceFirst(DATABASE_CHANGE_LOG_CLOSING_XML_TAG, "");
                             innerXml = innerXml.trim();
                             if ("".equals(innerXml)) {
-                                LogService.getLog(getClass()).info(LogType.LOG, "No changes found, nothing to do");
+                Scope.getCurrentScope().getLog(getClass()).info(LogType.LOG, "No changes found, nothing to do");
                                 return;
                             }
 
@@ -222,7 +178,7 @@
                     }
                 }
             });
-        } catch (RuntimeException e) {
+        } catch (Exception e) {
             //rethrow known exceptions. TODO: Fix this up with final Scope API
             final Throwable cause = e.getCause();
             if (cause instanceof ParserConfigurationException) {
@@ -235,7 +191,7 @@
                 throw (DatabaseException) cause;
             }
 
-            throw e;
+            throw new RuntimeException(e);
         }
     }
 
@@ -354,16 +310,6 @@
         return new DatabaseObjectComparator() {
             @Override
             public int compare(DatabaseObject o1, DatabaseObject o2) {
-<<<<<<< HEAD
-                if (o1 instanceof Column && o1.getAttribute("order", Integer.class) != null && o2.getAttribute("order", Integer.class) != null) {
-                    int i = o1.getAttribute("order", Integer.class).compareTo(o2.getAttribute("order", Integer.class));
-                    if (i != 0) {
-                        return i;
-                    }
-                } else if (o1 instanceof StoredDatabaseLogic && o1.getAttribute("order", Integer.class) != null
-                        && o2.getAttribute("order", Integer.class) != null) {
-                    int order = o1.getAttribute("order", Long.class).compareTo(o2.getAttribute("order", Long.class));
-=======
                 if (o1 instanceof Column && o1.getAttribute(ORDER_ATTRIBUTE, Integer.class) != null && o2.getAttribute(ORDER_ATTRIBUTE, Integer.class) != null) {
                     int i = o1.getAttribute(ORDER_ATTRIBUTE, Integer.class).compareTo(o2.getAttribute(ORDER_ATTRIBUTE, Integer.class));
                     if (i != 0) {
@@ -372,7 +318,6 @@
                 } else if (o1 instanceof StoredDatabaseLogic && o1.getAttribute(ORDER_ATTRIBUTE, Integer.class) != null
                         && o2.getAttribute(ORDER_ATTRIBUTE, Integer.class) != null) {
                     int order = o1.getAttribute(ORDER_ATTRIBUTE, Long.class).compareTo(o2.getAttribute(ORDER_ATTRIBUTE, Long.class));
->>>>>>> 28bb83c1
                     if (order != 0) {
                         return order;
                     }
@@ -526,13 +471,8 @@
      * Used by {@link #sortMissingObjects(Collection, Database)} to determine whether to go into the sorting logic.
      */
     protected boolean supportsSortingObjects(Database database) {
-<<<<<<< HEAD
         return (database instanceof AbstractDb2Database) || (database instanceof MSSQLDatabase) || (database instanceof
             OracleDatabase) || database instanceof PostgresDatabase;
-=======
-        return database instanceof AbstractDb2Database || database instanceof MSSQLDatabase || database instanceof OracleDatabase
-                || database instanceof PostgresDatabase;
->>>>>>> 28bb83c1
     }
 
     /**
@@ -691,17 +631,10 @@
             final List<Map<String, ?>> queryForListResult = executor.queryForList(new RawSqlStatement(sql));
 
             for (Map<String, ?> row : queryForListResult) {
-<<<<<<< HEAD
                 String bName = StringUtil.trimToNull(StringUtil.trimToNull((String) row.get("REFERENCING_SCHEMA_NAME")) +
                         "." + StringUtil.trimToNull(row.get("REFERENCING_NAME").toString().replaceAll("\\s*\\([^)]*\\)\\s*", "")));
                 String tabName = StringUtil.trimToNull(StringUtil.trimToNull(row.get("REFERENCED_SCHEMA_NAME").toString()) +
                         "." + StringUtil.trimToNull(row.get("REFERENCED_NAME").toString().replaceAll("\\s*\\([^)]*\\)\\s*", "")));
-=======
-                String bName = StringUtils.trimToNull(StringUtils.trimToNull((String) row.get("REFERENCING_SCHEMA_NAME")) +
-                        "." + StringUtils.trimToNull(row.get("REFERENCING_NAME").toString().replaceAll("\\s*\\([^)]*\\)\\s*", "")));
-                String tabName = StringUtils.trimToNull(StringUtils.trimToNull(row.get("REFERENCED_SCHEMA_NAME").toString()) +
-                        "." + StringUtils.trimToNull(row.get("REFERENCED_NAME").toString().replaceAll("\\s*\\([^)]*\\)\\s*", "")));
->>>>>>> 28bb83c1
 
                 if (tabName != null && bName != null) {
                     graph.add(bName.replace("\"", ""), tabName.replace("\"", ""));
@@ -710,11 +643,7 @@
         }
     }
 
-<<<<<<< HEAD
-    private String queryForDependenciesPostgreSql(List<String> schemas){
-=======
     private String queryForDependenciesPostgreSql(List<String> schemas) {
->>>>>>> 28bb83c1
         //SQL adapted from https://wiki.postgresql.org/wiki/Pg_depend_display
         return "WITH RECURSIVE preference AS (\n" +
                 "    SELECT 10 AS max_depth  -- The deeper the recursion goes, the slower it performs.\n" +
@@ -727,11 +656,7 @@
                 "               dependency_pair AS (\n" +
                 "                   WITH relation_object AS ( SELECT oid, oid::regclass::text AS object_name  FROM pg_class )\n" +
                 "                   SELECT DISTINCT " +
-<<<<<<< HEAD
-                "                         substring(pg_identify_object(classid, objid, 0)::text, E'(\\\\w+?)\\\\.') as referenced_schema_name, "+
-=======
                 "                         substring(pg_identify_object(classid, objid, 0)::text, E'(\\\\w+?)\\\\.') as referenced_schema_name, " +
->>>>>>> 28bb83c1
                 "                         CASE classid\n" +
                 "                              WHEN 'pg_attrdef'::regclass THEN (SELECT attname FROM pg_attrdef d JOIN pg_attribute c ON (c.attrelid,c.attnum)=(d.adrelid,d.adnum) WHERE d.oid = objid)\n" +
                 "                              WHEN 'pg_cast'::regclass THEN (SELECT concat(castsource::regtype::text, ' AS ', casttarget::regtype::text,' WITH ', castfunc::regprocedure::text) FROM pg_cast WHERE oid = objid)\n" +
@@ -748,11 +673,7 @@
                 "                              WHEN 'pg_type'::regclass THEN objid::regtype::text\n" +
                 "                              ELSE objid::text\n" +
                 "                              END AS REFERENCED_NAME,\n" +
-<<<<<<< HEAD
-                "                          substring(pg_identify_object(refclassid, refobjid, 0)::text, E'(\\\\w+?)\\\\.') as referencing_schema_name, "+
-=======
                 "                          substring(pg_identify_object(refclassid, refobjid, 0)::text, E'(\\\\w+?)\\\\.') as referencing_schema_name, " +
->>>>>>> 28bb83c1
                 "                          CASE refclassid\n" +
                 "                              WHEN 'pg_namespace'::regclass THEN (SELECT nspname FROM pg_namespace WHERE oid = refobjid)\n" +
                 "                              WHEN 'pg_class'::regclass THEN rrel.object_name\n" +
@@ -784,20 +705,12 @@
                 "      ELSE referencing_name\n" +
                 "    END)  AS referencing_name from dependency_pair where REFERENCED_NAME != REFERENCING_NAME " +
                 " AND (" +
-<<<<<<< HEAD
                 StringUtil.join(schemas, " OR ", new StringUtil.StringUtilFormatter<String>() {
-=======
-                StringUtils.join(schemas, " OR ", new StringUtils.StringUtilsFormatter<String>() {
->>>>>>> 28bb83c1
                     @Override
                     public String toString(String obj) {
                         return " REFERENCED_NAME like '" + obj + ".%' OR REFERENCED_NAME NOT LIKE '%.%'";
                     }
-<<<<<<< HEAD
-                })+ ") " +
-=======
                 }) + ") " +
->>>>>>> 28bb83c1
                 " AND referencing_schema_name is not null and referencing_name is not null";
     }
 
