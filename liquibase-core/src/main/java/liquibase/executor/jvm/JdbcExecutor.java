--- conflicted
+++ resolved
@@ -1,11 +1,7 @@
 package liquibase.executor.jvm;
 
-<<<<<<< HEAD
+import liquibase.changelog.ChangeSet;
 import liquibase.Scope;
-=======
-import liquibase.changelog.ChangeSet;
-import liquibase.database.Database;
->>>>>>> 75854c32
 import liquibase.database.DatabaseConnection;
 import liquibase.database.OfflineConnection;
 import liquibase.database.PreparedStatementFactory;
@@ -45,10 +41,6 @@
  */
 public class JdbcExecutor extends AbstractExecutor {
 
-<<<<<<< HEAD
-=======
-    private Logger log = LogService.getLog(getClass());
-
     /**
      *
      * Return the name of the Executor
@@ -73,7 +65,6 @@
         return PrioritizedService.PRIORITY_DEFAULT;
     }
 
->>>>>>> 75854c32
     @Override
     public boolean updatesDatabase() {
         return true;
