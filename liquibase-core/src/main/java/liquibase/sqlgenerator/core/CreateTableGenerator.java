--- conflicted
+++ resolved
@@ -144,11 +144,7 @@
             if (statement.getNotNullColumns().contains(column)) {
                 buffer.append(" NOT NULL");
             } else {
-<<<<<<< HEAD
-                if (database instanceof MSSQLDatabase || database instanceof SybaseDatabase || database instanceof SybaseASADatabase || database instanceof MySQLDatabase) {
-=======
                 if (database instanceof SybaseDatabase || database instanceof SybaseASADatabase || database instanceof MySQLDatabase || (database instanceof MSSQLDatabase && columnType.toString().equalsIgnoreCase("timestamp"))) {
->>>>>>> ed6d2591
                     buffer.append(" NULL");
                 }
             }
