--- conflicted
+++ resolved
@@ -29,7 +29,6 @@
 
         if (isH2WithMinMaxSupport(database)) {
 
-<<<<<<< HEAD
             validationErrors.checkDisallowedField("minValue", statement.getMinValue(), database, FirebirdDatabase.class, HsqlDatabase.class);
             validationErrors.checkDisallowedField("maxValue", statement.getMaxValue(), database, FirebirdDatabase.class, HsqlDatabase.class);
         } else {
@@ -39,11 +38,7 @@
         }
 
         validationErrors.checkDisallowedField("ordered", statement.getOrdered(), database, HsqlDatabase.class, PostgresDatabase.class);
-
-=======
-        validationErrors.checkDisallowedField("ordered", statement.getOrdered(), database, DB2Database.class, HsqlDatabase.class, PostgresDatabase.class);
         validationErrors.checkDisallowedField("dataType", statement.getDataType(), database, DB2Database.class, HsqlDatabase.class, OracleDatabase.class, MySQLDatabase.class, MSSQLDatabase.class);
->>>>>>> e5be0a9c
 
         return validationErrors;
     }
@@ -61,13 +56,8 @@
         } else if (statement.getDataType() != null) {
             queryStringBuilder.append(" AS " + statement.getDataType());
         }
-<<<<<<< HEAD
         if (!(database instanceof MariaDBDatabase) && statement.getStartValue() != null) {
-            buffer.append(" START WITH ").append(statement.getStartValue());
-=======
-        if (statement.getStartValue() != null) {
             queryStringBuilder.append(" START WITH ").append(statement.getStartValue());
->>>>>>> e5be0a9c
         }
         if (statement.getIncrementBy() != null) {
             queryStringBuilder.append(" INCREMENT BY ").append(statement.getIncrementBy());
@@ -94,25 +84,15 @@
             }
         }
 
-<<<<<<< HEAD
         if (!(database instanceof MariaDBDatabase) && statement.getOrdered() != null) {
             if (!(database instanceof SybaseASADatabase)) {
                 if (statement.getOrdered()) {
-                    buffer.append(" ORDER");
+                queryStringBuilder.append(" ORDER");
                 } else {
                    if (database instanceof OracleDatabase) {
-                       buffer.append(" NOORDER");
+                   queryStringBuilder.append(" NOORDER");
                    }
                 }
-=======
-        if (statement.getOrdered() != null) {
-            if (statement.getOrdered()) {
-                queryStringBuilder.append(" ORDER");
-            } else {
-               if (database instanceof OracleDatabase) {
-                   queryStringBuilder.append(" NOORDER");
-               }
->>>>>>> e5be0a9c
             }
         }
         if (!(database instanceof MariaDBDatabase) && statement.getCycle() != null) {
