--- conflicted
+++ resolved
@@ -111,11 +111,7 @@
                 }
             }
 
-<<<<<<< HEAD
-            if (statement.getNotNullColumns().get(column) != null) {
-=======
             if (statement.getNotNullColumns().containsKey(column)) {
->>>>>>> ae5bc9b7
                 buffer.append(" NOT NULL");
             }
 
