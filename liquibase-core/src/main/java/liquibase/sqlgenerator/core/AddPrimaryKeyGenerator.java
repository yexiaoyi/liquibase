--- conflicted
+++ resolved
@@ -32,11 +32,7 @@
             }
         }
 
-<<<<<<< HEAD
-        if (!((database instanceof OracleDatabase) || (database instanceof DB2Database))) {
-=======
-        if (!(database instanceof OracleDatabase || database instanceof AbstractDb2Database)) {
->>>>>>> fd1c7e1f
+        if (!((database instanceof OracleDatabase) || (database instanceof AbstractDb2Database))) {
             validationErrors.checkDisallowedField("forIndexName", addPrimaryKeyStatement.getForIndexName(), database);
         }
 
@@ -64,11 +60,7 @@
         if ((StringUtils.trimToNull(statement.getTablespace()) != null) && database.supportsTablespaces()) {
             if (database instanceof MSSQLDatabase) {
                 sql += " ON "+statement.getTablespace();
-<<<<<<< HEAD
-            } else if ((database instanceof DB2Database) || (database instanceof SybaseASADatabase)) {
-=======
-            } else if (database instanceof AbstractDb2Database || database instanceof SybaseASADatabase) {
->>>>>>> fd1c7e1f
+            } else if ((database instanceof AbstractDb2Database) || (database instanceof SybaseASADatabase)) {
                 ; //not supported
             } else {
                 sql += " USING INDEX TABLESPACE "+statement.getTablespace();
