--- conflicted
+++ resolved
@@ -24,14 +24,6 @@
     public Sql[] generateSql(RemoveChangeSetRanStatusStatement statement, Database database, SqlGeneratorChain sqlGeneratorChain) {
         ChangeSet changeSet = statement.getChangeSet();
 
-<<<<<<< HEAD
-        return SqlGeneratorFactory.getInstance().generateSql(new DeleteStatement(database.getLiquibaseCatalogName(), database.getLiquibaseSchemaName(), database.getDatabaseChangeLogTableName())
-                        .setWhere(database.escapeObjectName("ID", LiquibaseColumn.class) + " = ? " +
-                                "AND " + database.escapeObjectName("AUTHOR", LiquibaseColumn.class) + " = ? " +
-                                "AND " + database.escapeObjectName("FILENAME", LiquibaseColumn.class) + " = ?")
-                        .addWhereParameters(changeSet.getId(), changeSet.getAuthor(), changeSet.getStoredFilePath())
-                , database);
-=======
         ObjectQuotingStrategy currentStrategy = database.getObjectQuotingStrategy();
         database.setObjectQuotingStrategy(ObjectQuotingStrategy.LEGACY);
         try {
@@ -39,11 +31,10 @@
                             .setWhere(database.escapeObjectName("ID", LiquibaseColumn.class) + " = ? " +
                                     "AND " + database.escapeObjectName("AUTHOR", LiquibaseColumn.class) + " = ? " +
                                     "AND " + database.escapeObjectName("FILENAME", LiquibaseColumn.class) + " = ?")
-                            .addWhereParameters(changeSet.getId(), changeSet.getAuthor(), changeSet.getFilePath())
+                        .addWhereParameters(changeSet.getId(), changeSet.getAuthor(), changeSet.getStoredFilePath())
                     , database);
         } finally {
             database.setObjectQuotingStrategy(currentStrategy);
         }
->>>>>>> 07981060
     }
 }