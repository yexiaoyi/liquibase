package liquibase.sqlgenerator.core;

import liquibase.database.Database;
<<<<<<< HEAD
import liquibase.database.core.*;
=======
import liquibase.database.core.AbstractDb2Database;
import liquibase.database.core.DerbyDatabase;
import liquibase.database.core.FirebirdDatabase;
import liquibase.database.core.H2Database;
import liquibase.database.core.HsqlDatabase;
import liquibase.database.core.InformixDatabase;
import liquibase.database.core.OracleDatabase;
import liquibase.database.core.SybaseASADatabase;
import liquibase.database.core.SybaseDatabase;
>>>>>>> fd1c7e1f
import liquibase.datatype.DataTypeFactory;
import liquibase.exception.ValidationErrors;
import liquibase.sqlgenerator.SqlGeneratorChain;
import liquibase.statement.AutoIncrementConstraint;
import liquibase.statement.core.AddColumnStatement;

public class AddColumnGeneratorDefaultClauseBeforeNotNull extends AddColumnGenerator {
    @Override
    public int getPriority() {
        return PRIORITY_DATABASE;
    }

    @Override
    public boolean supports(AddColumnStatement statement, Database database) {
<<<<<<< HEAD
        return (database instanceof OracleDatabase) || (database instanceof HsqlDatabase) || (database instanceof
            H2Database) || (database instanceof DerbyDatabase) || (database instanceof DB2Database) || (database
            instanceof FirebirdDatabase) || (database instanceof SybaseDatabase) || (database instanceof
            SybaseASADatabase) || (database instanceof InformixDatabase);
=======
        return database instanceof OracleDatabase
                || database instanceof HsqlDatabase
                || database instanceof H2Database
                || database instanceof DerbyDatabase
                || database instanceof AbstractDb2Database
                || database instanceof FirebirdDatabase
                || database instanceof SybaseDatabase
                || database instanceof SybaseASADatabase
                || database instanceof InformixDatabase;
>>>>>>> fd1c7e1f
    }

    @Override
    public ValidationErrors validate(AddColumnStatement statement, Database database, SqlGeneratorChain sqlGeneratorChain) {
        ValidationErrors validationErrors = super.validate(statement, database, sqlGeneratorChain);
        if (statement.isMultiple()) {
            for (AddColumnStatement column : statement.getColumns()) {
                validateSingleColumn(column, database, validationErrors);
            }
        } else {
            validateSingleColumn(statement, database, validationErrors);
        }
        return validationErrors;
    }

    private void validateSingleColumn(AddColumnStatement statement,
            Database database, ValidationErrors validationErrors) {
        if ((database instanceof DerbyDatabase) && statement.isAutoIncrement()) {
            validationErrors.addError("Cannot add an identity column to derby");
        }
    }

    @Override
    protected String generateSingleColumnSQL(AddColumnStatement statement,
            Database database) {
        String alterTable = " ADD " + database.escapeColumnName(statement.getCatalogName(), statement.getSchemaName(), statement.getTableName(), statement.getColumnName()) + " " + DataTypeFactory.getInstance().fromDescription(statement.getColumnType() + (statement.isAutoIncrement() ? "{autoIncrement:true}" : ""), database).toDatabaseDataType(database);

        alterTable += getDefaultClause(statement, database);

        if (primaryKeyBeforeNotNull(database)) {
            if (statement.isPrimaryKey()) {
                alterTable += " PRIMARY KEY";
            }
        }

        if (statement.isAutoIncrement()) {
            AutoIncrementConstraint autoIncrementConstraint = statement.getAutoIncrementConstraint();
            alterTable += " " + database.getAutoIncrementClause(autoIncrementConstraint.getStartWith(), autoIncrementConstraint.getIncrementBy());
        }

        if (!statement.isNullable()) {
            alterTable += " NOT NULL";
        } else if ((database instanceof SybaseDatabase) || (database instanceof SybaseASADatabase)) {
            alterTable += " NULL";
        }

        if (!primaryKeyBeforeNotNull(database)) {
            if (statement.isPrimaryKey()) {
                alterTable += " PRIMARY KEY";
            }
        }
        return alterTable;
    }

    private String getDefaultClause(AddColumnStatement statement, Database database) {
        String clause = "";
        Object defaultValue = statement.getDefaultValue();
        if (defaultValue != null) {
            clause += " DEFAULT " + DataTypeFactory.getInstance().fromObject(defaultValue, database).objectToSql(defaultValue, database);
        }
        return clause;
    }

    private boolean primaryKeyBeforeNotNull(Database database) {
        return !((database instanceof HsqlDatabase) || (database instanceof H2Database));
    }


}<|MERGE_RESOLUTION|>--- conflicted
+++ resolved
@@ -1,9 +1,6 @@
 package liquibase.sqlgenerator.core;
 
 import liquibase.database.Database;
-<<<<<<< HEAD
-import liquibase.database.core.*;
-=======
 import liquibase.database.core.AbstractDb2Database;
 import liquibase.database.core.DerbyDatabase;
 import liquibase.database.core.FirebirdDatabase;
@@ -13,7 +10,6 @@
 import liquibase.database.core.OracleDatabase;
 import liquibase.database.core.SybaseASADatabase;
 import liquibase.database.core.SybaseDatabase;
->>>>>>> fd1c7e1f
 import liquibase.datatype.DataTypeFactory;
 import liquibase.exception.ValidationErrors;
 import liquibase.sqlgenerator.SqlGeneratorChain;
@@ -28,22 +24,10 @@
 
     @Override
     public boolean supports(AddColumnStatement statement, Database database) {
-<<<<<<< HEAD
         return (database instanceof OracleDatabase) || (database instanceof HsqlDatabase) || (database instanceof
-            H2Database) || (database instanceof DerbyDatabase) || (database instanceof DB2Database) || (database
+            H2Database) || (database instanceof DerbyDatabase) || (database instanceof AbstractDb2Database) || (database
             instanceof FirebirdDatabase) || (database instanceof SybaseDatabase) || (database instanceof
             SybaseASADatabase) || (database instanceof InformixDatabase);
-=======
-        return database instanceof OracleDatabase
-                || database instanceof HsqlDatabase
-                || database instanceof H2Database
-                || database instanceof DerbyDatabase
-                || database instanceof AbstractDb2Database
-                || database instanceof FirebirdDatabase
-                || database instanceof SybaseDatabase
-                || database instanceof SybaseASADatabase
-                || database instanceof InformixDatabase;
->>>>>>> fd1c7e1f
     }
 
     @Override
