--- conflicted
+++ resolved
@@ -69,30 +69,20 @@
             }
         }
 
-<<<<<<< HEAD
         boolean isInUsingIndexClause = false;
-    
+
         if (statement.getForIndexName() != null) {
             sql += " USING INDEX ";
             sql += database.escapeObjectName(statement.getForIndexCatalogName(), statement.getForIndexSchemaName(),
                 statement.getForIndexName(), Index.class);
             isInUsingIndexClause = true;
         }
-    
+
         if ((StringUtils.trimToNull(statement.getTablespace()) != null) && database.supportsTablespaces()) {
             if (database instanceof MSSQLDatabase) {
                 sql += " ON " + statement.getTablespace();
-            } else if ((database instanceof DB2Database) || (database instanceof SybaseASADatabase) || (database
+            } else if ((database instanceof AbstractDb2Database) || (database instanceof SybaseASADatabase) || (database
                 instanceof InformixDatabase)) {
-=======
-
-        if (StringUtils.trimToNull(statement.getTablespace()) != null && database.supportsTablespaces()) {
-            if (database instanceof MSSQLDatabase) {
-                sql += " ON " + statement.getTablespace();
-            } else if (database instanceof AbstractDb2Database
-                    || database instanceof SybaseASADatabase
-                    || database instanceof InformixDatabase) {
->>>>>>> fd1c7e1f
                 ; //not supported
             } else if (database instanceof OracleDatabase) {
                 /*
@@ -112,17 +102,10 @@
             }
         }
 
-<<<<<<< HEAD
-=======
-        if (statement.getForIndexName() != null) {
-            sql += " USING INDEX " + database.escapeObjectName(statement.getForIndexCatalogName(), statement.getForIndexSchemaName(), statement.getForIndexName(), Index.class);
-        }
-
         if (database instanceof OracleDatabase) {
             sql += !statement.shouldValidate() ? " ENABLE NOVALIDATE " : "";
         }
 
->>>>>>> fd1c7e1f
         return new Sql[]{
                 new UnparsedSql(sql, getAffectedUniqueConstraint(statement))
         };
