package liquibase.sqlgenerator.core;

import liquibase.database.Database;
import liquibase.database.core.*;
import liquibase.exception.ValidationErrors;
import liquibase.sql.Sql;
import liquibase.sql.UnparsedSql;
import liquibase.sqlgenerator.SqlGenerator;
import liquibase.sqlgenerator.SqlGeneratorChain;
import liquibase.statement.core.AddUniqueConstraintStatement;
import liquibase.structure.core.Column;
import liquibase.structure.core.Index;
import liquibase.structure.core.Table;
import liquibase.structure.core.UniqueConstraint;
import liquibase.util.StringUtils;

public class AddUniqueConstraintGenerator extends AbstractSqlGenerator<AddUniqueConstraintStatement> {

    @Override
    public boolean supports(AddUniqueConstraintStatement statement, Database database) {
        return !(database instanceof SQLiteDatabase)
                && !(database instanceof SybaseDatabase)
                && !(database instanceof SybaseASADatabase)
                && !(database instanceof InformixDatabase)
                ;
    }

    @Override
    public ValidationErrors validate(AddUniqueConstraintStatement addUniqueConstraintStatement, Database database, SqlGeneratorChain sqlGeneratorChain) {
        ValidationErrors validationErrors = new ValidationErrors();
        validationErrors.checkRequiredField("columnNames", addUniqueConstraintStatement.getColumnNames());
        validationErrors.checkRequiredField("tableName", addUniqueConstraintStatement.getTableName());

        if (!(database instanceof OracleDatabase)) {
            validationErrors.checkDisallowedField("forIndexName", addUniqueConstraintStatement.getForIndexName(), database);
        }

<<<<<<< HEAD
        if (!(database instanceof MSSQLDatabase)) {
=======
        if (!(database instanceof MSSQLDatabase) && addUniqueConstraintStatement.isClustered()) {
>>>>>>> ba2fdbde
            validationErrors.checkDisallowedField("clustered", addUniqueConstraintStatement.isClustered(), database);
        }
        return validationErrors;
    }

    @Override
    public Sql[] generateSql(AddUniqueConstraintStatement statement, Database database, SqlGeneratorChain sqlGeneratorChain) {

        String sql = null;
        if (statement.getConstraintName() == null) {
            sql = String.format("ALTER TABLE %s ADD UNIQUE" + (statement.isClustered() ? " CLUSTERED " : " ") + "(%s)"
                    , database.escapeTableName(statement.getCatalogName(), statement.getSchemaName(), statement.getTableName())
                    , database.escapeColumnNameList(statement.getColumnNames())
            );
        } else {
            sql = String.format("ALTER TABLE %s ADD CONSTRAINT %s UNIQUE" + (statement.isClustered() ? " CLUSTERED " : " ") + "(%s)"
                    , database.escapeTableName(statement.getCatalogName(), statement.getSchemaName(), statement.getTableName())
                    , database.escapeConstraintName(statement.getConstraintName())
                    , database.escapeColumnNameList(statement.getColumnNames())
            );
        }
        if (database instanceof OracleDatabase || database instanceof PostgresDatabase) {
            if (statement.isDeferrable()) {
                sql += " DEFERRABLE";
            }

            if (statement.isInitiallyDeferred()) {
                sql += " INITIALLY DEFERRED";
            }
            if (statement.isDisabled()) {
                sql += " DISABLE";
            }
        }

        if (StringUtils.trimToNull(statement.getTablespace()) != null && database.supportsTablespaces()) {
            if (database instanceof MSSQLDatabase) {
                sql += " ON " + statement.getTablespace();
            } else if (database instanceof DB2Database
                    || database instanceof SybaseASADatabase
                    || database instanceof InformixDatabase) {
                ; //not supported
            } else {
                sql += " USING INDEX TABLESPACE " + statement.getTablespace();
            }
        }

        if (statement.getForIndexName() != null) {
            sql += " USING INDEX " + database.escapeObjectName(statement.getForIndexCatalogName(), statement.getForIndexSchemaName(), statement.getForIndexName(), Index.class);
        }

        return new Sql[]{
                new UnparsedSql(sql, getAffectedUniqueConstraint(statement))
        };

    }

    protected UniqueConstraint getAffectedUniqueConstraint(AddUniqueConstraintStatement statement) {
        UniqueConstraint uniqueConstraint = new UniqueConstraint()
                .setName(statement.getConstraintName())
                .setTable((Table) new Table().setName(statement.getTableName()).setSchema(statement.getCatalogName(), statement.getSchemaName()));
        int i = 0;
        for (Column column : Column.listFromNames(statement.getColumnNames())) {
            uniqueConstraint.addColumn(i++, column);
        }
        return uniqueConstraint;
    }
}<|MERGE_RESOLUTION|>--- conflicted
+++ resolved
@@ -35,11 +35,7 @@
             validationErrors.checkDisallowedField("forIndexName", addUniqueConstraintStatement.getForIndexName(), database);
         }
 
-<<<<<<< HEAD
-        if (!(database instanceof MSSQLDatabase)) {
-=======
         if (!(database instanceof MSSQLDatabase) && addUniqueConstraintStatement.isClustered()) {
->>>>>>> ba2fdbde
             validationErrors.checkDisallowedField("clustered", addUniqueConstraintStatement.isClustered(), database);
         }
         return validationErrors;
