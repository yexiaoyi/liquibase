--- conflicted
+++ resolved
@@ -1,6 +1,5 @@
 package liquibase.precondition.core;
 
-<<<<<<< HEAD
 import liquibase.changelog.ChangeLogChild;
 import liquibase.changelog.ChangeSet;
 import liquibase.changelog.DatabaseChangeLog;
@@ -11,10 +10,8 @@
 import liquibase.executor.ExecutorService;
 import liquibase.logging.LogService;
 import liquibase.logging.LogType;
-=======
 import liquibase.changelog.visitor.ChangeExecListener;
 import liquibase.exception.*;
->>>>>>> fd1c7e1f
 import liquibase.parser.core.ParsedNode;
 import liquibase.parser.core.ParsedNodeException;
 import liquibase.precondition.ErrorPrecondition;
@@ -229,14 +226,10 @@
                 message = new StringBuffer(getOnFailMessage());
             }
             if (this.getOnFail().equals(PreconditionContainer.FailOption.WARN)) {
-<<<<<<< HEAD
                 LogService.getLog(getClass()).info(LogType.LOG, "Executing: " + ranOn + " despite precondition failure due to onFail='WARN':\n " + message);
-=======
-                LogFactory.getLogger().info("Executing: " + ranOn + " despite precondition failure due to onFail='WARN':\n " + message);
                 if (changeExecListener != null) {
                     changeExecListener.preconditionFailed(e, FailOption.WARN);
                 }
->>>>>>> fd1c7e1f
             } else {
                 if (getOnFailMessage() == null) {
                     throw e;
@@ -256,14 +249,10 @@
                 LogService.getLog(getClass()).info(LogType.LOG, "Continuing past: " + toString() + " despite precondition error:\n " + message);
                 throw e;
             } else if (this.getOnError().equals(PreconditionContainer.ErrorOption.WARN)) {
-<<<<<<< HEAD
                 LogService.getLog(getClass()).warning(LogType.LOG, "Continuing past: " + toString() + " despite precondition error:\n " + message);
-=======
-                LogFactory.getLogger().warning("Continuing past: " + toString() + " despite precondition error:\n " + message);
                 if (changeExecListener != null) {
                     changeExecListener.preconditionErrored(e, ErrorOption.WARN);
                 }
->>>>>>> fd1c7e1f
             } else {
                 if (getOnErrorMessage() == null) {
                     throw e;
