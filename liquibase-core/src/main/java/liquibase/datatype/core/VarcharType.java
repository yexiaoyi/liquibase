--- conflicted
+++ resolved
@@ -50,15 +50,12 @@
             DatabaseDataType type = new DatabaseDataType(database.escapeDataTypeName("varchar"), parameters);
             type.addAdditionalInformation(getAdditionalInformation());
             return type;
-<<<<<<< HEAD
-=======
         } else if (database instanceof PostgresDatabase) {
             if (getParameters() != null && getParameters().length == 1 && getParameters()[0].toString().equals("2147483647")) {
                 DatabaseDataType type = new DatabaseDataType("CHARACTER");
                 type.addAdditionalInformation("VARYING");
                 return type;
             }
->>>>>>> cab63c81
         }
 
         return super.toDatabaseDataType(database);
