--- conflicted
+++ resolved
@@ -15,11 +15,7 @@
     public DatabaseDataType toDatabaseDataType(Database database) {
         String originalDefinition = StringUtils.trimToEmpty(getRawDefinition());
         if (database instanceof MySQLDatabase) {
-<<<<<<< HEAD
-            if (originalDefinition.contains(" ")) {
-=======
             if (getRawDefinition().contains(" ") || getRawDefinition().contains("(")) {
->>>>>>> 186d8c9b
                 return new DatabaseDataType(getRawDefinition());
             }
             return super.toDatabaseDataType(database);
