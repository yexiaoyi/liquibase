--- conflicted
+++ resolved
@@ -11,35 +11,23 @@
 import liquibase.datatype.LiquibaseDataType;
 import liquibase.util.StringUtils;
 
-@DataTypeInfo(name = "timestamp", aliases = { "java.sql.Types.TIMESTAMP", "java.sql.Timestamp", "timestamptz" }, minParameters = 0, maxParameters = 1, priority = LiquibaseDataType.PRIORITY_DEFAULT)
+@DataTypeInfo(name = "timestamp", aliases = {"java.sql.Types.TIMESTAMP", "java.sql.Timestamp", "timestamptz"}, minParameters = 0, maxParameters = 1, priority = LiquibaseDataType.PRIORITY_DEFAULT)
 public class TimestampType extends DateTimeType {
 
-	@Override
-	public DatabaseDataType toDatabaseDataType(Database database) {
-		String originalDefinition = StringUtils.trimToEmpty(getRawDefinition());
-		if (database instanceof MySQLDatabase) {
-			if (getRawDefinition().contains(" ") || getRawDefinition().contains("(")) {
-				return new DatabaseDataType(getRawDefinition());
-			}
-			return super.toDatabaseDataType(database);
-		}
-		if (database instanceof MSSQLDatabase) {
-			if (!LiquibaseConfiguration.getInstance()
-					.getProperty(GlobalConfiguration.class, GlobalConfiguration.CONVERT_DATA_TYPES)
-					.getValue(Boolean.class)
-					&& originalDefinition.toLowerCase().startsWith("timestamp")) {
-				return new DatabaseDataType(database.escapeDataTypeName("timestamp"));
-			}
+    @Override
+    public DatabaseDataType toDatabaseDataType(Database database) {
+        String originalDefinition = StringUtils.trimToEmpty(getRawDefinition());
+        if (database instanceof MySQLDatabase) {
+            if (getRawDefinition().contains(" ") || getRawDefinition().contains("(")) {
+                return new DatabaseDataType(getRawDefinition());
+            }
+            return super.toDatabaseDataType(database);
+        }
+        if (database instanceof MSSQLDatabase) {
+            if (!LiquibaseConfiguration.getInstance().getProperty(GlobalConfiguration.class, GlobalConfiguration.CONVERT_DATA_TYPES).getValue(Boolean.class) && originalDefinition.toLowerCase().startsWith("timestamp")) {
+                return new DatabaseDataType(database.escapeDataTypeName("timestamp"));
+            }
 
-<<<<<<< HEAD
-			return new DatabaseDataType(database.escapeDataTypeName("datetime"));
-		}
-		if (database instanceof SybaseDatabase) {
-			return new DatabaseDataType(database.escapeDataTypeName("datetime"));
-		}
-		return super.toDatabaseDataType(database);
-	}
-=======
             return new DatabaseDataType(database.escapeDataTypeName("datetime"));
         }
         if (database instanceof SybaseDatabase) {
@@ -47,5 +35,4 @@
 		}
         return super.toDatabaseDataType(database);
     }
->>>>>>> 3ed042a8
 }