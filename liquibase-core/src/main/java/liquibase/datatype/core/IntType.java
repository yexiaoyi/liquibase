package liquibase.datatype.core;

import liquibase.change.core.LoadDataChange;
import liquibase.database.Database;
import liquibase.database.core.*;
import liquibase.datatype.DataTypeInfo;
import liquibase.datatype.DatabaseDataType;
import liquibase.datatype.LiquibaseDataType;
import liquibase.statement.DatabaseFunction;

/**
 * Represents a signed integer number using 32 bits of storage.
 */
@DataTypeInfo(name = "int", aliases = { "integer", "java.sql.Types.INTEGER", "java.lang.Integer", "serial", "int4", "serial4" }, minParameters = 0, maxParameters = 1, priority = LiquibaseDataType.PRIORITY_DEFAULT)
public class IntType extends LiquibaseDataType {

    private boolean autoIncrement;

    public boolean isAutoIncrement() {
        return autoIncrement;
    }

    public void setAutoIncrement(boolean autoIncrement) {
        this.autoIncrement = autoIncrement;
    }


    @Override
    public DatabaseDataType toDatabaseDataType(Database database) {
        if ((database instanceof InformixDatabase) && isAutoIncrement()) {
            return new DatabaseDataType("SERIAL");
        }

<<<<<<< HEAD
        if ((database instanceof DB2Database) || (database instanceof DerbyDatabase) || (database instanceof
            OracleDatabase)) {
=======
        if (database instanceof AbstractDb2Database || database instanceof DerbyDatabase || database instanceof OracleDatabase) {
>>>>>>> fd1c7e1f
            return new DatabaseDataType("INTEGER");
        }
        if (database instanceof PostgresDatabase) {
            if (autoIncrement) {
                return new DatabaseDataType("SERIAL");
            } else {
                return new DatabaseDataType("INTEGER");
            }
        }
        if (database instanceof MSSQLDatabase) {
            return new DatabaseDataType(database.escapeDataTypeName("int"));
        }
        if (database instanceof MySQLDatabase) {
            DatabaseDataType type = new DatabaseDataType("INT");
            type.addAdditionalInformation(getAdditionalInformation());
            return type;
        }
        if ((database instanceof HsqlDatabase) || (database instanceof FirebirdDatabase) || (database instanceof
            InformixDatabase)) {
            return new DatabaseDataType("INT");
        }
        if (database instanceof SQLiteDatabase) {
            return new DatabaseDataType("INTEGER");
        }
        if (database instanceof SybaseASADatabase) {
            return new DatabaseDataType("INTEGER");
        }
        return super.toDatabaseDataType(database);
    }

    @Override
    public void finishInitialization(String originalDefinition) {
        super.finishInitialization(originalDefinition);

        if (originalDefinition.toLowerCase().startsWith("serial")) {
            autoIncrement = true;
        }
    }

    @Override
    public String objectToSql(Object value, Database database) {
        if ((value == null) || "null".equalsIgnoreCase(value.toString())) {
            return null;
        }
        if (value instanceof DatabaseFunction) {
            return value.toString();
        }

        return formatNumber(value.toString());
    }

    @Override
    public LoadDataChange.LOAD_DATA_TYPE getLoadTypeName() {
        return LoadDataChange.LOAD_DATA_TYPE.NUMERIC;
    }

}<|MERGE_RESOLUTION|>--- conflicted
+++ resolved
@@ -31,12 +31,8 @@
             return new DatabaseDataType("SERIAL");
         }
 
-<<<<<<< HEAD
-        if ((database instanceof DB2Database) || (database instanceof DerbyDatabase) || (database instanceof
+        if ((database instanceof AbstractDb2Database) || (database instanceof DerbyDatabase) || (database instanceof
             OracleDatabase)) {
-=======
-        if (database instanceof AbstractDb2Database || database instanceof DerbyDatabase || database instanceof OracleDatabase) {
->>>>>>> fd1c7e1f
             return new DatabaseDataType("INTEGER");
         }
         if (database instanceof PostgresDatabase) {
