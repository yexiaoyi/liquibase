package liquibase.datatype.core;

import liquibase.database.Database;
import liquibase.datatype.DataTypeInfo;
import liquibase.datatype.DatabaseDataType;
import liquibase.datatype.LiquibaseDataType;
import liquibase.util.StringUtils;


@DataTypeInfo(name="currency", aliases = {"money", "smallmoney"}, minParameters = 0, maxParameters = 0, priority = LiquibaseDataType.PRIORITY_DEFAULT)
public class CurrencyType  extends LiquibaseDataType {

    @Override
    public DatabaseDataType toDatabaseDataType(Database database) {
<<<<<<< HEAD
//        if (database instanceof InformixDatabase || database instanceof MSSQLDatabase || database instanceof SybaseASADatabase || database instanceof SybaseDatabase) {
//            return new DatabaseDataType("MONEY");
//        }
//        if (database instanceof OracleDatabase) {
//            return new DatabaseDataType("NUMBER", 15, 2);
//        }
//
//        if (database instanceof DB2Database) {
//            return new DatabaseDataType("DECIMAL", 19,4);
//        }
//        if (database instanceof FirebirdDatabase) {
//            return new DatabaseDataType("DECIMAL", 18, 4);
//        }
//        if (database instanceof SQLiteDatabase) {
//            return new DatabaseDataType("REAL");
//        }
=======
        String originalDefinition = StringUtils.trimToEmpty(getRawDefinition());
        if (database instanceof MSSQLDatabase) {
            if (originalDefinition.equalsIgnoreCase("smallmoney")
                    || originalDefinition.equals("[smallmoney]")) {

                return new DatabaseDataType(database.escapeDataTypeName("smallmoney"));
            }
            return new DatabaseDataType(database.escapeDataTypeName("money"));
        }
        if (database instanceof InformixDatabase || database instanceof SybaseASADatabase || database instanceof SybaseDatabase) {
            return new DatabaseDataType("MONEY");
        }
        if (database instanceof OracleDatabase) {
            return new DatabaseDataType("NUMBER", 15, 2);
        }

        if (database instanceof DB2Database) {
            return new DatabaseDataType("DECIMAL", 19,4);
        }
        if (database instanceof FirebirdDatabase) {
            return new DatabaseDataType("DECIMAL", 18, 4);
        }
        if (database instanceof SQLiteDatabase) {
            return new DatabaseDataType("REAL");
        }
>>>>>>> b25a47a0
        return new DatabaseDataType("DECIMAL");
    }
}<|MERGE_RESOLUTION|>--- conflicted
+++ resolved
@@ -4,7 +4,6 @@
 import liquibase.datatype.DataTypeInfo;
 import liquibase.datatype.DatabaseDataType;
 import liquibase.datatype.LiquibaseDataType;
-import liquibase.util.StringUtils;
 
 
 @DataTypeInfo(name="currency", aliases = {"money", "smallmoney"}, minParameters = 0, maxParameters = 0, priority = LiquibaseDataType.PRIORITY_DEFAULT)
@@ -12,8 +11,16 @@
 
     @Override
     public DatabaseDataType toDatabaseDataType(Database database) {
-<<<<<<< HEAD
-//        if (database instanceof InformixDatabase || database instanceof MSSQLDatabase || database instanceof SybaseASADatabase || database instanceof SybaseDatabase) {
+//        String originalDefinition = StringUtils.trimToEmpty(getRawDefinition());
+//        if (database instanceof MSSQLDatabase) {
+//            if (originalDefinition.equalsIgnoreCase("smallmoney")
+//                    || originalDefinition.equals("[smallmoney]")) {
+//
+//                return new DatabaseDataType(database.escapeDataTypeName("smallmoney"));
+//            }
+//            return new DatabaseDataType(database.escapeDataTypeName("money"));
+//        }
+//        if (database instanceof InformixDatabase || database instanceof SybaseASADatabase || database instanceof SybaseDatabase) {
 //            return new DatabaseDataType("MONEY");
 //        }
 //        if (database instanceof OracleDatabase) {
@@ -29,33 +36,6 @@
 //        if (database instanceof SQLiteDatabase) {
 //            return new DatabaseDataType("REAL");
 //        }
-=======
-        String originalDefinition = StringUtils.trimToEmpty(getRawDefinition());
-        if (database instanceof MSSQLDatabase) {
-            if (originalDefinition.equalsIgnoreCase("smallmoney")
-                    || originalDefinition.equals("[smallmoney]")) {
-
-                return new DatabaseDataType(database.escapeDataTypeName("smallmoney"));
-            }
-            return new DatabaseDataType(database.escapeDataTypeName("money"));
-        }
-        if (database instanceof InformixDatabase || database instanceof SybaseASADatabase || database instanceof SybaseDatabase) {
-            return new DatabaseDataType("MONEY");
-        }
-        if (database instanceof OracleDatabase) {
-            return new DatabaseDataType("NUMBER", 15, 2);
-        }
-
-        if (database instanceof DB2Database) {
-            return new DatabaseDataType("DECIMAL", 19,4);
-        }
-        if (database instanceof FirebirdDatabase) {
-            return new DatabaseDataType("DECIMAL", 18, 4);
-        }
-        if (database instanceof SQLiteDatabase) {
-            return new DatabaseDataType("REAL");
-        }
->>>>>>> b25a47a0
         return new DatabaseDataType("DECIMAL");
     }
 }