package liquibase.datatype;

import liquibase.database.Database;
import liquibase.exception.UnexpectedLiquibaseException;
import liquibase.servicelocator.PrioritizedService;
import liquibase.statement.DatabaseFunction;
<<<<<<< HEAD
=======
import liquibase.statement.SequenceFunction;
>>>>>>> 764d2f6e

import java.util.ArrayList;
import java.util.List;

/**
 * Object representing a data type, instead of a plain string. It will be returned by
 * the getXXXType in the Database interface.
 */
public abstract class LiquibaseDataType implements PrioritizedService {

    private String name;
    private String[] aliases;
    private int priority;
    private int minParameters;
    private int maxParameters;

    private List<Object> parameters = new ArrayList<Object>();
    private String additionalInformation;

    protected LiquibaseDataType(LiquibaseDataType originalType) {
    	name = originalType.name;
    	this.minParameters = originalType.minParameters;
        this.maxParameters = originalType.maxParameters;
        this.aliases = originalType.aliases;
        this.priority = originalType.priority;
    }
    
    public LiquibaseDataType() {
        DataTypeInfo dataTypeAnnotation = this.getClass().getAnnotation(DataTypeInfo.class);
        this.name = dataTypeAnnotation.name();
        this.minParameters = dataTypeAnnotation.minParameters();
        this.maxParameters = dataTypeAnnotation.maxParameters();
        this.aliases = dataTypeAnnotation.aliases();
        this.priority = dataTypeAnnotation.priority();
    }

    protected LiquibaseDataType(String name, int minParameters, int maxParameters) {
        this.name = name;
        this.minParameters = minParameters;
        this.maxParameters = maxParameters;
        this.aliases = new String[0];
        this.priority = 0;
    }

    public String getName() {
        return name;
    }

    public String[] getAliases() {
        return aliases;
    }

    public int getPriority() {
        return priority;
    }

    public boolean supports(Database database) {
        return true;
    }
    
    public int getMinParameters(Database database) {
        return minParameters;
    }

    public int getMaxParameters(Database database) {
        return maxParameters;
    }

    public Object[] getParameters() {
        return parameters.toArray();
    }
    
    public void addParameter(Object value) {
        this.parameters.add(value);
    }

    public String getAdditionalInformation() {
        return additionalInformation;
    }

    public void setAdditionalInformation(String additionalInformation) {
        this.additionalInformation = additionalInformation;
    }

    public boolean validate(Database database) {
        int maxParameters = this.getMaxParameters(database);
        int minParameters = this.getMinParameters(database);

        if (parameters.size() > maxParameters) {
            throw new UnexpectedLiquibaseException("Type "+getClass()+" doesn't support "+ maxParameters+" parameters");
        }
        if (parameters.size() < minParameters) {
            throw new UnexpectedLiquibaseException("Type "+getClass()+" requires "+ minParameters+" parameters");
        }

        return true;
    }

    public DatabaseDataType toDatabaseDataType(Database database) {
        DatabaseDataType type = new DatabaseDataType(name.toUpperCase(), getParameters());
        type.addAdditionalInformation(additionalInformation);

        return type;
    }

    /**
     * Returns the value object in a format to include in SQL. Quote if necessary.
     */
    public String objectToSql(Object value, Database database) {
        if (value == null || value.toString().equalsIgnoreCase("null")) {
            return null;
        } else if (value instanceof DatabaseFunction) {
            return database.generateDatabaseFunctionValue((DatabaseFunction) value);
        }
        return value.toString();
    }
    
    public Object sqlToObject(String value, Database database) {
        return value;
    }

    @Override
    public String toString() {
        String returnString = getName();
        if (parameters != null && parameters.size() > 0 && maxParameters > 0) {
            returnString += "(";
            for (Object param : parameters) {
                if (returnString == null) {
                    returnString += "NULL,";
                }
                returnString += param.toString()+",";
            }
            returnString = returnString.replaceFirst(",$", "");

//            if (getUnit() != null) {
//                returnString+=" " + getUnit();
//            }

            returnString += ")";
        }

        if (additionalInformation != null) {
            returnString += " "+additionalInformation;
        }

        return returnString.trim();
    }

    @Override
    public boolean equals(final Object o) {
        return o instanceof LiquibaseDataType && toString().equals(o.toString());
    }

    @Override
    public int hashCode() {
        return toString().hashCode();
    }

<<<<<<< HEAD
=======
    protected boolean isCurrentDateTimeFunction(String string, Database database) {
        return string.toLowerCase().startsWith("current_timestamp")
                || string.toLowerCase().startsWith(DatabaseFunction.CURRENT_DATE_TIME_PLACE_HOLDER)
                || database.getCurrentDateTimeFunction().equalsIgnoreCase(string);
    }
>>>>>>> 764d2f6e
}
<|MERGE_RESOLUTION|>--- conflicted
+++ resolved
@@ -1,177 +1,170 @@
-package liquibase.datatype;
-
-import liquibase.database.Database;
-import liquibase.exception.UnexpectedLiquibaseException;
-import liquibase.servicelocator.PrioritizedService;
-import liquibase.statement.DatabaseFunction;
-<<<<<<< HEAD
-=======
-import liquibase.statement.SequenceFunction;
->>>>>>> 764d2f6e
-
-import java.util.ArrayList;
-import java.util.List;
-
-/**
- * Object representing a data type, instead of a plain string. It will be returned by
- * the getXXXType in the Database interface.
- */
-public abstract class LiquibaseDataType implements PrioritizedService {
-
-    private String name;
-    private String[] aliases;
-    private int priority;
-    private int minParameters;
-    private int maxParameters;
-
-    private List<Object> parameters = new ArrayList<Object>();
-    private String additionalInformation;
-
-    protected LiquibaseDataType(LiquibaseDataType originalType) {
-    	name = originalType.name;
-    	this.minParameters = originalType.minParameters;
-        this.maxParameters = originalType.maxParameters;
-        this.aliases = originalType.aliases;
-        this.priority = originalType.priority;
-    }
-    
-    public LiquibaseDataType() {
-        DataTypeInfo dataTypeAnnotation = this.getClass().getAnnotation(DataTypeInfo.class);
-        this.name = dataTypeAnnotation.name();
-        this.minParameters = dataTypeAnnotation.minParameters();
-        this.maxParameters = dataTypeAnnotation.maxParameters();
-        this.aliases = dataTypeAnnotation.aliases();
-        this.priority = dataTypeAnnotation.priority();
-    }
-
-    protected LiquibaseDataType(String name, int minParameters, int maxParameters) {
-        this.name = name;
-        this.minParameters = minParameters;
-        this.maxParameters = maxParameters;
-        this.aliases = new String[0];
-        this.priority = 0;
-    }
-
-    public String getName() {
-        return name;
-    }
-
-    public String[] getAliases() {
-        return aliases;
-    }
-
-    public int getPriority() {
-        return priority;
-    }
-
-    public boolean supports(Database database) {
-        return true;
-    }
-    
-    public int getMinParameters(Database database) {
-        return minParameters;
-    }
-
-    public int getMaxParameters(Database database) {
-        return maxParameters;
-    }
-
-    public Object[] getParameters() {
-        return parameters.toArray();
-    }
-    
-    public void addParameter(Object value) {
-        this.parameters.add(value);
-    }
-
-    public String getAdditionalInformation() {
-        return additionalInformation;
-    }
-
-    public void setAdditionalInformation(String additionalInformation) {
-        this.additionalInformation = additionalInformation;
-    }
-
-    public boolean validate(Database database) {
-        int maxParameters = this.getMaxParameters(database);
-        int minParameters = this.getMinParameters(database);
-
-        if (parameters.size() > maxParameters) {
-            throw new UnexpectedLiquibaseException("Type "+getClass()+" doesn't support "+ maxParameters+" parameters");
-        }
-        if (parameters.size() < minParameters) {
-            throw new UnexpectedLiquibaseException("Type "+getClass()+" requires "+ minParameters+" parameters");
-        }
-
-        return true;
-    }
-
-    public DatabaseDataType toDatabaseDataType(Database database) {
-        DatabaseDataType type = new DatabaseDataType(name.toUpperCase(), getParameters());
-        type.addAdditionalInformation(additionalInformation);
-
-        return type;
-    }
-
-    /**
-     * Returns the value object in a format to include in SQL. Quote if necessary.
-     */
-    public String objectToSql(Object value, Database database) {
-        if (value == null || value.toString().equalsIgnoreCase("null")) {
-            return null;
-        } else if (value instanceof DatabaseFunction) {
-            return database.generateDatabaseFunctionValue((DatabaseFunction) value);
-        }
-        return value.toString();
-    }
-    
-    public Object sqlToObject(String value, Database database) {
-        return value;
-    }
-
-    @Override
-    public String toString() {
-        String returnString = getName();
-        if (parameters != null && parameters.size() > 0 && maxParameters > 0) {
-            returnString += "(";
-            for (Object param : parameters) {
-                if (returnString == null) {
-                    returnString += "NULL,";
-                }
-                returnString += param.toString()+",";
-            }
-            returnString = returnString.replaceFirst(",$", "");
-
-//            if (getUnit() != null) {
-//                returnString+=" " + getUnit();
-//            }
-
-            returnString += ")";
-        }
-
-        if (additionalInformation != null) {
-            returnString += " "+additionalInformation;
-        }
-
-        return returnString.trim();
-    }
-
-    @Override
-    public boolean equals(final Object o) {
-        return o instanceof LiquibaseDataType && toString().equals(o.toString());
-    }
-
-    @Override
-    public int hashCode() {
-        return toString().hashCode();
-    }
-
-<<<<<<< HEAD
-=======
-    protected boolean isCurrentDateTimeFunction(String string, Database database) {
-        return string.toLowerCase().startsWith("current_timestamp")
-                || string.toLowerCase().startsWith(DatabaseFunction.CURRENT_DATE_TIME_PLACE_HOLDER)
-                || database.getCurrentDateTimeFunction().equalsIgnoreCase(string);
-    }
->>>>>>> 764d2f6e
-}
+package liquibase.datatype;
+
+import liquibase.database.Database;
+import liquibase.exception.UnexpectedLiquibaseException;
+import liquibase.servicelocator.PrioritizedService;
+import liquibase.statement.DatabaseFunction;
+
+import java.util.ArrayList;
+import java.util.List;
+
+/**
+ * Object representing a data type, instead of a plain string. It will be returned by
+ * the getXXXType in the Database interface.
+ */
+public abstract class LiquibaseDataType implements PrioritizedService {
+
+    private String name;
+    private String[] aliases;
+    private int priority;
+    private int minParameters;
+    private int maxParameters;
+
+    private List<Object> parameters = new ArrayList<Object>();
+    private String additionalInformation;
+
+    protected LiquibaseDataType(LiquibaseDataType originalType) {
+    	name = originalType.name;
+    	this.minParameters = originalType.minParameters;
+        this.maxParameters = originalType.maxParameters;
+        this.aliases = originalType.aliases;
+        this.priority = originalType.priority;
+    }
+    
+    public LiquibaseDataType() {
+        DataTypeInfo dataTypeAnnotation = this.getClass().getAnnotation(DataTypeInfo.class);
+        this.name = dataTypeAnnotation.name();
+        this.minParameters = dataTypeAnnotation.minParameters();
+        this.maxParameters = dataTypeAnnotation.maxParameters();
+        this.aliases = dataTypeAnnotation.aliases();
+        this.priority = dataTypeAnnotation.priority();
+    }
+
+    protected LiquibaseDataType(String name, int minParameters, int maxParameters) {
+        this.name = name;
+        this.minParameters = minParameters;
+        this.maxParameters = maxParameters;
+        this.aliases = new String[0];
+        this.priority = 0;
+    }
+
+    public String getName() {
+        return name;
+    }
+
+    public String[] getAliases() {
+        return aliases;
+    }
+
+    public int getPriority() {
+        return priority;
+    }
+
+    public boolean supports(Database database) {
+        return true;
+    }
+    
+    public int getMinParameters(Database database) {
+        return minParameters;
+    }
+
+    public int getMaxParameters(Database database) {
+        return maxParameters;
+    }
+
+    public Object[] getParameters() {
+        return parameters.toArray();
+    }
+    
+    public void addParameter(Object value) {
+        this.parameters.add(value);
+    }
+
+    public String getAdditionalInformation() {
+        return additionalInformation;
+    }
+
+    public void setAdditionalInformation(String additionalInformation) {
+        this.additionalInformation = additionalInformation;
+    }
+
+    public boolean validate(Database database) {
+        int maxParameters = this.getMaxParameters(database);
+        int minParameters = this.getMinParameters(database);
+
+        if (parameters.size() > maxParameters) {
+            throw new UnexpectedLiquibaseException("Type "+getClass()+" doesn't support "+ maxParameters+" parameters");
+        }
+        if (parameters.size() < minParameters) {
+            throw new UnexpectedLiquibaseException("Type "+getClass()+" requires "+ minParameters+" parameters");
+        }
+
+        return true;
+    }
+
+    public DatabaseDataType toDatabaseDataType(Database database) {
+        DatabaseDataType type = new DatabaseDataType(name.toUpperCase(), getParameters());
+        type.addAdditionalInformation(additionalInformation);
+
+        return type;
+    }
+
+    /**
+     * Returns the value object in a format to include in SQL. Quote if necessary.
+     */
+    public String objectToSql(Object value, Database database) {
+        if (value == null || value.toString().equalsIgnoreCase("null")) {
+            return null;
+        } else if (value instanceof DatabaseFunction) {
+            return database.generateDatabaseFunctionValue((DatabaseFunction) value);
+        }
+        return value.toString();
+    }
+    
+    public Object sqlToObject(String value, Database database) {
+        return value;
+    }
+
+    @Override
+    public String toString() {
+        String returnString = getName();
+        if (parameters != null && parameters.size() > 0 && maxParameters > 0) {
+            returnString += "(";
+            for (Object param : parameters) {
+                if (returnString == null) {
+                    returnString += "NULL,";
+                }
+                returnString += param.toString()+",";
+            }
+            returnString = returnString.replaceFirst(",$", "");
+
+//            if (getUnit() != null) {
+//                returnString+=" " + getUnit();
+//            }
+
+            returnString += ")";
+        }
+
+        if (additionalInformation != null) {
+            returnString += " "+additionalInformation;
+        }
+
+        return returnString.trim();
+    }
+
+    @Override
+    public boolean equals(final Object o) {
+        return o instanceof LiquibaseDataType && toString().equals(o.toString());
+    }
+
+    @Override
+    public int hashCode() {
+        return toString().hashCode();
+    }
+
+    protected boolean isCurrentDateTimeFunction(String string, Database database) {
+        return string.toLowerCase().startsWith("current_timestamp")
+                || string.toLowerCase().startsWith(DatabaseFunction.CURRENT_DATE_TIME_PLACE_HOLDER)
+                || database.getCurrentDateTimeFunction().equalsIgnoreCase(string);
+    }
+}