package liquibase.structure.core;

import liquibase.util.StringUtil;

public class View extends Relation {

    private boolean containsFullDefinition;

    public View() {
    }

    public View(String catalogName, String schemaName, String tableName) {
        this.setSchema(new Schema(catalogName, schemaName));
        setName(tableName);
    }

    @Override
    public Relation setSchema(Schema schema) {
        return super.setSchema(schema);    //To change body of overridden methods use File | Settings | File Templates.
    }

    public String getDefinition() {
        return getAttribute("definition", String.class);
    }

    public void setDefinition(String definition) {
        this.setAttribute("definition", definition);
    }

    @Override
    public boolean equals(Object o) {
        if (this == o) return true;
        if ((o == null) || (getClass() != o.getClass())) return false;

        View that = (View) o;

<<<<<<< HEAD
        if ((this.getSchema() != null) && (that.getSchema() != null)) {
            boolean schemasEqual = StringUtil.trimToEmpty(this.getSchema().getName()).equalsIgnoreCase(StringUtil.trimToEmpty(that.getSchema().getName()));
=======
        if (this.getSchema() != null && that.getSchema() != null) {
            boolean schemasEqual = this.getSchema().equals(that.getSchema());
>>>>>>> 668c59ae
            if (!schemasEqual) {
                return false;
            }
        }

        return getName().equalsIgnoreCase(that.getName());

    }

    @Override
    public int hashCode() {
        return getName().toUpperCase().hashCode();
    }

    @Override
    public String toString() {
        return this.getName();
    }

    @Override
    public View setName(String name) {
        return (View) super.setName(name);
    }


    public boolean getContainsFullDefinition() {
        return this.containsFullDefinition;
    }

    public View setContainsFullDefinition(boolean fullDefinition) {
        this.containsFullDefinition = fullDefinition;
        return this;
    }
}<|MERGE_RESOLUTION|>--- conflicted
+++ resolved
@@ -34,13 +34,8 @@
 
         View that = (View) o;
 
-<<<<<<< HEAD
-        if ((this.getSchema() != null) && (that.getSchema() != null)) {
-            boolean schemasEqual = StringUtil.trimToEmpty(this.getSchema().getName()).equalsIgnoreCase(StringUtil.trimToEmpty(that.getSchema().getName()));
-=======
         if (this.getSchema() != null && that.getSchema() != null) {
             boolean schemasEqual = this.getSchema().equals(that.getSchema());
->>>>>>> 668c59ae
             if (!schemasEqual) {
                 return false;
             }
