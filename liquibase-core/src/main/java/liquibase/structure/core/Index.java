--- conflicted
+++ resolved
@@ -182,19 +182,11 @@
         Index o = (Index) other;
         int returnValue = 0;
 
-<<<<<<< HEAD
-        if ((this.getRelation() != null) && (o.getRelation() != null)) {
-            returnValue = this.getRelation().compareTo(o.getRelation());
-            if ((returnValue == 0) && (this.getRelation().getSchema() != null) && (o.getRelation().getSchema() != null)) {
-                returnValue = StringUtil.trimToEmpty(this.getRelation().getSchema().getName()).compareToIgnoreCase(StringUtil.trimToEmpty(o.getRelation().getSchema().getName()));
-            }
-=======
         if (this.getTable() != null && o.getTable() != null) {
             returnValue = this.getTable().compareTo(o.getTable());
             /*if (returnValue == 0 && this.getTable().getSchema() != null && o.getTable().getSchema() != null) {
                 returnValue = this.getTable().getSchema().compareTo(o.getTable().getSchema());
             }*/
->>>>>>> 668c59ae
         }
 
         if (returnValue == 0) {
