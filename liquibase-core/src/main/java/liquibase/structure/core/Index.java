package liquibase.structure.core;

import liquibase.structure.AbstractDatabaseObject;
import liquibase.structure.DatabaseObject;
import liquibase.util.StringUtil;

import java.util.ArrayList;
import java.util.Arrays;
import java.util.HashSet;
import java.util.List;
import java.util.Set;

public class Index extends AbstractDatabaseObject {

	/** Marks Index as associated with Primary Key [PK] */
    public static final String MARK_PRIMARY_KEY = "primaryKey";
	/** Marks Index as associated with Foreign Key [FK] */
    public static final String MARK_FOREIGN_KEY = "foreignKey";
	/** Marks Index as associated with Unique Constraint [UC] */
    public static final String MARK_UNIQUE_CONSTRAINT = "uniqueConstraint";

    public Index() {
        setAttribute("columns", new ArrayList<String>());
        setAttribute("associatedWith", new HashSet<String>());
    }

    public Index(String indexName) {
        this();
        setName(indexName);
    }

    public Index(String indexName, String catalogName, String schemaName, String tableName, Column... columns) {
        this();
        setName(indexName);
        if (tableName != null) {
            setRelation(new Table(catalogName, schemaName, tableName));
            if ((columns != null) && (columns.length > 0)) {
                setColumns(Arrays.asList(columns));
            }
        }
    }

    @Override
    public DatabaseObject[] getContainingObjects() {
        return new DatabaseObject[] {
        		getRelation()
        };
    }

    @Override
    public String getName() {
        return getAttribute("name", String.class);
    }

    @Override
    public Index setName(String name) {
        this.setAttribute("name", name);
        return this;
    }

    @Override
    public Schema getSchema() {
        if (getRelation() == null) {
            return null;
        }
        
        return getRelation().getSchema();
    }

    /**
     * @deprecated Use {@link #getRelation()}
     */
    @Deprecated
	public Table getTable() {
		Relation relation = getRelation();
		if (relation instanceof Table)
		return (Table) relation;
	else
		return null;
	}

    /**
     * @deprecated Use {@link #setRelation(Relation)}
     */
    @Deprecated
	public Index setTable(Table table) {
		return setRelation(table);
    }

    public Relation getRelation() {
    	return getAttribute("table", Relation.class);
    }

    public Index setRelation(Relation relation) {
    	this.setAttribute("table", relation);
        return this;
    }

	public String getTablespace() {
		return getAttribute("tablespace", String.class);
	}

	public Index setTablespace(String tablespace) {
        this.setAttribute("tablespace", tablespace);
        return this;
	}

    public List<Column> getColumns() {
        return getAttribute("columns", List.class);
    }

    public Index addColumn(Column column) {
        column.setRelation(getRelation());
        getColumns().add(column);

        return this;
    }

    public Index setColumns(List<Column> columns) {
        if (getAttribute("table", Object.class) instanceof Table) {
            for (Column column :columns) {
                column.setRelation(getRelation());
            }
        }
        setAttribute("columns", columns);
        return this;
    }

    public String getColumnNames() {
        return StringUtil.join(getColumns(), ", ", new StringUtil.ToStringFormatter());
    }

    public Index setUnique(Boolean value) {
        this.setAttribute("unique", value);
        return this;
    }

    public Boolean isUnique() {
        return getAttribute("unique", Boolean.class);
    }

	public Set<String> getAssociatedWith() {
		return getAttribute("associatedWith", Set.class);
	}

	public String getAssociatedWithAsString() {
		return StringUtil.join(getAssociatedWith(), ",");
	}

	public void addAssociatedWith(String item) {
		getAssociatedWith().add(item);
	}

	public boolean isAssociatedWith(String keyword) {
		return getAssociatedWith().contains(keyword);
	}


    public Boolean getClustered() {
        return getAttribute("clustered", Boolean.class);
    }

    public Index setClustered(Boolean clustered) {
        return (Index) setAttribute("clustered", clustered);
    }

//    @Override
//    public boolean equals(Object o) {
//        if (this == o) return true;
//        if (o == null || getClass() != o.getClass()) return false;
//
//        Index index = (Index) o;
//
//        if (name != null ? !name.equals(index.name) : index.name != null) return false;
//
//        return true;
//    }
//
//    @Override
//    public int hashCode() {
//        return name != null ? name.hashCode() : 0;
//    }

    @Override
    public int compareTo(Object other) {
        Index o = (Index) other;
        int returnValue = 0;

        if ((this.getRelation() != null) && (o.getRelation() != null)) {
            returnValue = this.getRelation().compareTo(o.getRelation());
<<<<<<< HEAD
            if ((returnValue == 0) && (this.getRelation().getSchema() != null) && (o.getRelation().getSchema() != null)) {
                returnValue = StringUtil.trimToEmpty(this.getRelation().getSchema().getName()).compareToIgnoreCase(StringUtil.trimToEmpty(o.getRelation().getSchema().getName()));
            }
=======
            /*if ((returnValue == 0) && (this.getRelation().getSchema() != null) && (o.getRelation().getSchema() != null)) {
                returnValue = this.getRelation().getSchema().compareTo(o.getRelation().getSchema());
            }*/
>>>>>>> 3a073b32
        }

        if (returnValue == 0) {
            String thisName = StringUtil.trimToEmpty(this.getName());
            String oName = StringUtil.trimToEmpty(o.getName());
            returnValue = thisName.compareTo(oName);
        }

        //We should not have two indexes that have the same name and tablename
        /*if (returnValue == 0) {
        	returnValue = this.getColumnName().compareTo(o.getColumnName());
        }*/


        return returnValue;
    }

    @Override
    public int hashCode() {
        return toString().hashCode();
    }

    @Override
    public boolean equals(Object obj) {
        if (obj == null) {
            return false;
        }

        if (!(obj instanceof Index)) {
            return false;
        }

        return this.compareTo(obj) == 0;
    }

    /**
     * (Try to) provide a human-readable name for the index.
     * @return A (hopefully) human-readable name
     */
    @Override
    public String toString() {
        StringBuilder result = new StringBuilder();
        result.append( (getName() == null) ? "(unnamed index)" : getName());
        if ((this.isUnique() != null) && this.isUnique()) {
            result.append(" UNIQUE ");
        }
        if ((getRelation() != null) && (getColumns() != null)) {
            String tableName = getRelation().getName();
            if ((getRelation().getSchema() != null) && (getRelation().getSchema().getName() != null)) {
                tableName = getRelation().getSchema().getName()+"."+tableName;
            }
            result.append(" ON ").append(tableName);
            if ((getColumns() != null) && !getColumns().isEmpty()) {
                result.append("(");
                for (Column column : getColumns()) {
                    if (column == null)
                        // 0th entry of an index column list might be null if index only has
                        // regular columns!
                        result.append("(null), ");
                    else
                        result.append(column.toString(false)).append(", ");
                }
                result.delete(result.length() - 2, result.length());
                result.append(")");
            } else {
                result.append("()");
            }
        }
        return result.toString();
    }
}<|MERGE_RESOLUTION|>--- conflicted
+++ resolved
@@ -188,15 +188,9 @@
 
         if ((this.getRelation() != null) && (o.getRelation() != null)) {
             returnValue = this.getRelation().compareTo(o.getRelation());
-<<<<<<< HEAD
             if ((returnValue == 0) && (this.getRelation().getSchema() != null) && (o.getRelation().getSchema() != null)) {
                 returnValue = StringUtil.trimToEmpty(this.getRelation().getSchema().getName()).compareToIgnoreCase(StringUtil.trimToEmpty(o.getRelation().getSchema().getName()));
             }
-=======
-            /*if ((returnValue == 0) && (this.getRelation().getSchema() != null) && (o.getRelation().getSchema() != null)) {
-                returnValue = this.getRelation().getSchema().compareTo(o.getRelation().getSchema());
-            }*/
->>>>>>> 3a073b32
         }
 
         if (returnValue == 0) {
