--- conflicted
+++ resolved
@@ -196,11 +196,7 @@
     }
 
     /**
-<<<<<<< HEAD
-     * @param validateNullable - if shouldValidateNullable is set to FALSE then the constraint will be created
-=======
      * @param validateNullable - if validateNullable is set to FALSE then the constraint will be created
->>>>>>> eadedc70
      * with the 'ENABLE NOVALIDATE' mode. This means the constraint would be created, but that no
      * check will be done to ensure old data has valid not null constraint - only new data would be checked
      * to see if it complies with the constraint logic. The default state for not null constraint is to
