--- conflicted
+++ resolved
@@ -168,7 +168,6 @@
             public Integer run() throws Exception {
                 Main main = new Main();
 
-<<<<<<< HEAD
                 try {
                     GlobalConfiguration globalConfiguration = LiquibaseConfiguration.getInstance().getConfiguration
                             (GlobalConfiguration.class);
@@ -192,8 +191,13 @@
 
                         LicenseService licenseService = Scope.getCurrentScope().getSingleton(LicenseServiceFactory.class).getLicenseService();
                         if (licenseService != null) {
-                            if (main.liquibaseProLicenseKey != null) {
-                                Location licenseKeyLocation = new Location("property liquibaseProLicenseKey", LocationType.BASE64_STRING, main.liquibaseProLicenseKey);
+                    if (main.liquibaseProLicenseKey == null) {
+                        log.info(LogType.LOG,
+                                "The command '" + main.command +
+                                        "' requires a Liquibase Pro license, available at https://www.liquibase.org/download or sales@liquibase.com");
+                    } else {
+                        Location licenseKeyLocation =
+                                new Location("property liquibaseProLicenseKey", LocationType.BASE64_STRING, main.liquibaseProLicenseKey);
                                 LicenseInstallResult result = licenseService.installLicense(licenseKeyLocation);
                                 if (result.code != 0) {
                                     String allMessages = String.join("\n", result.messages);
@@ -222,32 +226,6 @@
                                             ".\nIf problems occur, please remove the character and try again.";
                             LOG.warning(message);
                             System.err.println(message);
-=======
-            if ((args.length == 0) || ((args.length == 1) && ("--" + OPTIONS.HELP).equals(args[0]))) {
-                main.printHelp(System.out);
-                return 0;
-            } else if (("--" + OPTIONS.VERSION).equals(args[0])) {
-                main.command = "";
-                main.reconfigureLogging();
-                main.parseDefaultPropertyFiles();
-                PrintStream stream = System.out;
-                stream.println(CommandLineUtils.getBanner());
-                stream.println(String.format(coreBundle.getString("version.number"), LiquibaseUtil.getBuildVersion()));
-
-                LicenseService licenseService = LicenseServiceFactory.getInstance().getLicenseService();
-                if (licenseService != null) {
-                    if (main.liquibaseProLicenseKey == null) {
-                        log.info(LogType.LOG,
-                                "The command '" + main.command +
-                                        "' requires a Liquibase Pro license, available at https://www.liquibase.org/download or sales@liquibase.com");
-                    } else {
-                        Location licenseKeyLocation =
-                                new Location("property liquibaseProLicenseKey", LocationType.BASE64_STRING, main.liquibaseProLicenseKey);
-                        LicenseInstallResult result = licenseService.installLicense(licenseKeyLocation);
-                        if (result.code != 0) {
-                            String allMessages = String.join("\n", result.messages);
-                            log.warning(LogType.USER_MESSAGE, allMessages);
->>>>>>> 75854c32
                         }
                     }
 
@@ -1314,11 +1292,6 @@
             }
 
             if (COMMANDS.DIFF.equalsIgnoreCase(command)) {
-<<<<<<< HEAD
-                CommandLineUtils.doDiff(
-                        createReferenceDatabaseFromCommandParams(commandParams, fileOpener),
-                        database, StringUtil.trimToNull(diffTypes), finalSchemaComparisons, objectChangeFilter, new PrintStream(getOutputStream()));
-=======
                 if (commandParams.contains("--help")) {
                     System.out.println("liquibase diff" +
                             "\n" +
@@ -1340,9 +1313,8 @@
                     CommandLineUtils.doDiff(
                             createReferenceDatabaseFromCommandParams(commandParams, fileOpener),
                             database,
-                            StringUtils.trimToNull(diffTypes), finalSchemaComparisons, objectChangeFilter, new PrintStream(getOutputStream()));
-                }
->>>>>>> 75854c32
+                            StringUtil.trimToNull(diffTypes), finalSchemaComparisons, objectChangeFilter, new PrintStream(getOutputStream()));
+                }
                 return;
             } else if (COMMANDS.DIFF_CHANGELOG.equalsIgnoreCase(command)) {
                 CommandLineUtils.doDiffToChangeLog(changeLogFile,
