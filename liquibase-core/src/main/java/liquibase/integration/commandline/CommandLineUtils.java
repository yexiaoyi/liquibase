package liquibase.integration.commandline;

import liquibase.CatalogAndSchema;
import liquibase.command.CommandExecutionException;
import liquibase.command.CommandFactory;
import liquibase.command.core.DiffCommand;
import liquibase.command.core.DiffToChangeLogCommand;
import liquibase.command.core.GenerateChangeLogCommand;
import liquibase.database.Database;
import liquibase.database.DatabaseFactory;
import liquibase.database.OfflineConnection;
import liquibase.database.core.*;
import liquibase.diff.compare.CompareControl;
import liquibase.diff.output.DiffOutputControl;
import liquibase.diff.output.ObjectChangeFilter;
import liquibase.exception.DatabaseException;
import liquibase.exception.LiquibaseException;
import liquibase.exception.UnexpectedLiquibaseException;
import liquibase.executor.ExecutorService;
import liquibase.resource.ClassLoaderResourceAccessor;
import liquibase.resource.ResourceAccessor;
import liquibase.statement.core.RawSqlStatement;
import liquibase.structure.DatabaseObject;
import liquibase.structure.core.Schema;
import liquibase.util.StringUtils;

import javax.xml.parsers.ParserConfigurationException;
import java.io.IOException;
import java.net.URL;
import java.time.OffsetDateTime;
import java.time.temporal.ChronoUnit;
import java.util.ResourceBundle;
import java.util.jar.Attributes;
import java.util.jar.Manifest;

import static java.time.format.DateTimeFormatter.RFC_1123_DATE_TIME;
import static java.util.ResourceBundle.getBundle;

/**
 * Common Utility methods used in the CommandLine application and the Maven plugin.
 * These methods were originally moved from {@link Main} so they could be shared.
 *
 * @author Peter Murray
 */
public class CommandLineUtils {
    private static ResourceBundle coreBundle = getBundle("liquibase/i18n/liquibase-core");

    /**
     * @deprecated Use ResourceAccessor version
     */
    public static Database createDatabaseObject(ClassLoader classLoader,
                                                String url,
                                                String username,
                                                String password,
                                                String driver,
                                                String defaultCatalogName,
                                                String defaultSchemaName,
                                                boolean outputDefaultCatalog,
                                                boolean outputDefaultSchema,
                                                String databaseClass,
                                                String driverPropertiesFile,
                                                String propertyProviderClass,
                                                String liquibaseCatalogName,
                                                String liquibaseSchemaName,
                                                String databaseChangeLogTableName,
                                                String databaseChangeLogLockTableName) throws DatabaseException {

        return createDatabaseObject(new ClassLoaderResourceAccessor(classLoader), url, username, password, driver,
                defaultCatalogName, defaultSchemaName, outputDefaultCatalog, outputDefaultSchema, databaseClass,
                driverPropertiesFile, propertyProviderClass, liquibaseCatalogName, liquibaseSchemaName,
                databaseChangeLogTableName, databaseChangeLogLockTableName);
    }

    public static Database createDatabaseObject(ResourceAccessor resourceAccessor,
                                                String url,
                                                String username,
                                                String password,
                                                String driver,
                                                String defaultCatalogName,
                                                String defaultSchemaName,
                                                boolean outputDefaultCatalog,
                                                boolean outputDefaultSchema,
                                                String databaseClass,
                                                String driverPropertiesFile,
                                                String propertyProviderClass,
                                                String liquibaseCatalogName,
                                                String liquibaseSchemaName,
                                                String databaseChangeLogTableName,
                                                String databaseChangeLogLockTableName) throws DatabaseException {
        try {
            liquibaseCatalogName = StringUtils.trimToNull(liquibaseCatalogName);
            liquibaseSchemaName = StringUtils.trimToNull(liquibaseSchemaName);
            defaultCatalogName = StringUtils.trimToNull(defaultCatalogName);
            defaultSchemaName = StringUtils.trimToNull(defaultSchemaName);
            databaseChangeLogTableName = StringUtils.trimToNull(databaseChangeLogTableName);
            databaseChangeLogLockTableName = StringUtils.trimToNull(databaseChangeLogLockTableName);

            Database database = DatabaseFactory.getInstance().openDatabase(url, username, password, driver,
                    databaseClass, driverPropertiesFile, propertyProviderClass, resourceAccessor);

            if (!database.supportsSchemas()) {
                if ((defaultSchemaName != null) && (defaultCatalogName == null)) {
                    defaultCatalogName = defaultSchemaName;
                }
                if ((liquibaseSchemaName != null) && (liquibaseCatalogName == null)) {
                    liquibaseCatalogName = liquibaseSchemaName;
                }
            }

            defaultCatalogName = StringUtils.trimToNull(defaultCatalogName);
            defaultSchemaName = StringUtils.trimToNull(defaultSchemaName);

            database.setDefaultCatalogName(defaultCatalogName);
            database.setDefaultSchemaName(defaultSchemaName);
            database.setOutputDefaultCatalog(outputDefaultCatalog);
            database.setOutputDefaultSchema(outputDefaultSchema);
            database.setLiquibaseCatalogName(liquibaseCatalogName);
            database.setLiquibaseSchemaName(liquibaseSchemaName);
            if (databaseChangeLogTableName != null) {
                database.setDatabaseChangeLogTableName(databaseChangeLogTableName);
                if (databaseChangeLogLockTableName != null) {
                    database.setDatabaseChangeLogLockTableName(databaseChangeLogLockTableName);
                } else {
                    database.setDatabaseChangeLogLockTableName(databaseChangeLogTableName + "LOCK");
                }
            }

            //Todo: move to database object methods in 4.0
            initializeDatabase(username, defaultCatalogName, defaultSchemaName, database);

            return database;
        } catch (Exception e) {
            throw new DatabaseException(e);
        }
    }

    /**
     * Executes RawSqlStatements particular to each database engine to set the default schema for the given Database
     *
<<<<<<< HEAD
     * @param username           The username used for the connection. Used with MSSQL databases
     * @param defaultCatalogName Catalog name and schema name are similar concepts.
     *                           Used if defaultCatalogName is null.
     * @param defaultSchemaName  Catalog name and schema name are similar concepts.
     *                           Catalog is used with Oracle, DB2 and MySQL, and takes
     *                           precedence over the schema name.
     * @param database           Which Database object is affected by the initialization.
=======
     * @param username            The username used for the connection. Used with MSSQL databases
     * @param defaultCatalogName  Catalog name and schema name are similar concepts. Used if defaultCatalogName is null.
     * @param defaultSchemaName   Catalog name and schema name are similar concepts. Catalog is used with Oracle, DB2 and MySQL, and takes
     *                             precedence over the schema name.
     * @param database            Which Database object is affected by the initialization.
>>>>>>> a644f90e
     * @throws DatabaseException
     */
    public static void initializeDatabase(String username, String defaultCatalogName, String defaultSchemaName,
                                          Database database) throws DatabaseException {
        if (((defaultCatalogName != null) || (defaultSchemaName != null)) && !(database.getConnection() instanceof
            OfflineConnection)) {
            if (database instanceof OracleDatabase) {
                String schema = defaultCatalogName;
                if (schema == null) {
                    schema = defaultSchemaName;
                }
<<<<<<< HEAD
                ExecutorService.getInstance().getExecutor(database).execute(
                        new RawSqlStatement("ALTER SESSION SET CURRENT_SCHEMA=" +
                                database.escapeObjectName(schema, Schema.class)))
                ;
            } else if ((database instanceof MSSQLDatabase) && (defaultSchemaName != null)) {
                if (username != null) {
                    ExecutorService.getInstance().getExecutor(database).execute(new RawSqlStatement(
                            "IF USER_NAME() <> N'dbo'\r\n" +
                                    "BEGIN\r\n" +
                                    "	DECLARE @sql [nvarchar](MAX)\r\n" +
                                    "	SELECT @sql = N'ALTER USER ' + QUOTENAME(USER_NAME()) + N' WITH " +
                                    "DEFAULT_SCHEMA" +
                                    " = " + database.escapeStringForDatabase(database.escapeObjectName(username,
                                    DatabaseObject.class)) + "'\r\n" +
                                    "	EXEC sp_executesql @sql\r\n" +
                                    "END"));
                }
            } else if ((database instanceof PostgresDatabase) && (defaultSchemaName != null)) {
                ExecutorService.getInstance().getExecutor(database).execute(new RawSqlStatement("SET SEARCH_PATH TO "
                        + database.escapeObjectName(defaultSchemaName, Schema.class)));
=======
                ExecutorService.getInstance().getExecutor(database).execute(new RawSqlStatement("ALTER SESSION SET CURRENT_SCHEMA="+database.escapeObjectName(schema, Schema.class)));
            } else if (database instanceof PostgresDatabase && defaultSchemaName != null) {
                    ExecutorService.getInstance().getExecutor(database).execute(new RawSqlStatement("SET SEARCH_PATH TO " + database.escapeObjectName(defaultSchemaName, Schema.class)));
>>>>>>> a644f90e
            } else if (database instanceof DB2Database) {
                String schema = defaultCatalogName;
                if (schema == null) {
                    schema = defaultSchemaName;
                }
                ExecutorService.getInstance().getExecutor(database).execute(new RawSqlStatement("SET CURRENT SCHEMA "
                        + schema));
            } else if (database instanceof MySQLDatabase) {
                String schema = defaultCatalogName;
                if (schema == null) {
                    schema = defaultSchemaName;
                }
                ExecutorService.getInstance().getExecutor(database).execute(new RawSqlStatement("USE " + schema));
            }

        }
    }

    public static void doDiff(Database referenceDatabase, Database targetDatabase, String snapshotTypes) throws
            LiquibaseException {
        doDiff(referenceDatabase, targetDatabase, snapshotTypes, null);
    }

    public static void doDiff(Database referenceDatabase, Database targetDatabase, String snapshotTypes,
                              CompareControl.SchemaComparison[] schemaComparisons) throws LiquibaseException {
        DiffCommand diffCommand = (DiffCommand) CommandFactory.getInstance().getCommand("diff");

        diffCommand
                .setReferenceDatabase(referenceDatabase)
                .setTargetDatabase(targetDatabase)
                .setCompareControl(new CompareControl(schemaComparisons, snapshotTypes))
                .setSnapshotTypes(snapshotTypes)
                .setOutputStream(System.out);

        System.out.println("");
        System.out.println(coreBundle.getString("diff.results"));
        try {
            diffCommand.execute();
        } catch (CommandExecutionException e) {
            throw new LiquibaseException(e);
        }
    }

    public static void doDiffToChangeLog(String changeLogFile,
                                         Database referenceDatabase,
                                         Database targetDatabase,
                                         DiffOutputControl diffOutputControl,
                                         ObjectChangeFilter objectChangeFilter,
                                         String snapshotTypes)
            throws LiquibaseException, IOException, ParserConfigurationException {
        doDiffToChangeLog(changeLogFile, referenceDatabase, targetDatabase, diffOutputControl, objectChangeFilter,
                snapshotTypes, null);
    }

    public static void doDiffToChangeLog(String changeLogFile,
                                         Database referenceDatabase,
                                         Database targetDatabase,
                                         DiffOutputControl diffOutputControl,
                                         ObjectChangeFilter objectChangeFilter,
                                         String snapshotTypes,
                                         CompareControl.SchemaComparison[] schemaComparisons)
        throws LiquibaseException {

        DiffToChangeLogCommand command = (DiffToChangeLogCommand) CommandFactory.getInstance().getCommand
                ("diffChangeLog");
        command.setReferenceDatabase(referenceDatabase)
                .setTargetDatabase(targetDatabase)
                .setSnapshotTypes(snapshotTypes)
                .setCompareControl(new CompareControl(schemaComparisons, snapshotTypes))
                .setObjectChangeFilter(objectChangeFilter)
                .setOutputStream(System.out);
        command.setChangeLogFile(changeLogFile)
                .setDiffOutputControl(diffOutputControl);

        try {
            command.execute();
        } catch (CommandExecutionException e) {
            throw new LiquibaseException(e);
        }

    }

    public static void doGenerateChangeLog(String changeLogFile, Database originalDatabase, String catalogName,
                                           String schemaName, String snapshotTypes, String author, String context,
                                           String dataDir, DiffOutputControl diffOutputControl) throws
            IOException, ParserConfigurationException, LiquibaseException {
        doGenerateChangeLog(changeLogFile, originalDatabase, new CatalogAndSchema[]{new CatalogAndSchema(catalogName,
                schemaName)}, snapshotTypes, author, context, dataDir, diffOutputControl);
    }

    public static void doGenerateChangeLog(String changeLogFile, Database originalDatabase, CatalogAndSchema[]
            schemas, String snapshotTypes, String author, String context, String dataDir, DiffOutputControl
                                               diffOutputControl) throws
        LiquibaseException {
        CompareControl.SchemaComparison[] comparisons = new CompareControl.SchemaComparison[schemas.length];
        int i = 0;
        for (CatalogAndSchema schema : schemas) {
            comparisons[i++] = new CompareControl.SchemaComparison(schema, schema);
        }
        CompareControl compareControl = new CompareControl(comparisons, snapshotTypes);
        diffOutputControl.setDataDir(dataDir);

        GenerateChangeLogCommand command = (GenerateChangeLogCommand) CommandFactory.getInstance().getCommand
                ("generateChangeLog");

        command.setReferenceDatabase(originalDatabase)
                .setSnapshotTypes(snapshotTypes)
                .setOutputStream(System.out)
                .setCompareControl(compareControl);
        command.setChangeLogFile(changeLogFile)
                .setDiffOutputControl(diffOutputControl);
        command.setAuthor(author)
                .setContext(context);

        try {
            command.execute();
        } catch (CommandExecutionException e) {
            throw new LiquibaseException(e);
        }

    }

    public static String getBanner() {
        String myVersion = "";
        String buildTimeString = "";

        Class clazz = CommandLineUtils.class;
        String className = clazz.getSimpleName() + ".class";
        String classPath = clazz.getResource(className).toString();
        if (classPath.startsWith("jar")) {
            String manifestPath = classPath.substring(0, classPath.lastIndexOf("!") + 1) +
                    "/META-INF/MANIFEST.MF";
            Manifest manifest = null;
            try {
                manifest = new Manifest(new URL(manifestPath).openStream());
            } catch (IOException e) {
                throw new UnexpectedLiquibaseException("Cannot open a URL to the manifest of our own JAR file.");
            }
            Attributes attr = manifest.getMainAttributes();
            myVersion = attr.getValue("Bundle-Version");
            buildTimeString = attr.getValue("Build-Time");
        }
        StringBuffer banner = new StringBuffer();

        banner.append(String.format(
            coreBundle.getString("starting.db.manul.at.timestamp"), OffsetDateTime.now().truncatedTo(ChronoUnit
                .SECONDS).format
                (RFC_1123_DATE_TIME)
        ));
        if (!myVersion.isEmpty() && !buildTimeString.isEmpty()) {
            banner.append(String.format(coreBundle.getString("dbmanul.version.builddate"), myVersion, buildTimeString));
        }
        return banner.toString();
    }

}<|MERGE_RESOLUTION|>--- conflicted
+++ resolved
@@ -137,7 +137,6 @@
     /**
      * Executes RawSqlStatements particular to each database engine to set the default schema for the given Database
      *
-<<<<<<< HEAD
      * @param username           The username used for the connection. Used with MSSQL databases
      * @param defaultCatalogName Catalog name and schema name are similar concepts.
      *                           Used if defaultCatalogName is null.
@@ -145,13 +144,6 @@
      *                           Catalog is used with Oracle, DB2 and MySQL, and takes
      *                           precedence over the schema name.
      * @param database           Which Database object is affected by the initialization.
-=======
-     * @param username            The username used for the connection. Used with MSSQL databases
-     * @param defaultCatalogName  Catalog name and schema name are similar concepts. Used if defaultCatalogName is null.
-     * @param defaultSchemaName   Catalog name and schema name are similar concepts. Catalog is used with Oracle, DB2 and MySQL, and takes
-     *                             precedence over the schema name.
-     * @param database            Which Database object is affected by the initialization.
->>>>>>> a644f90e
      * @throws DatabaseException
      */
     public static void initializeDatabase(String username, String defaultCatalogName, String defaultSchemaName,
@@ -163,32 +155,11 @@
                 if (schema == null) {
                     schema = defaultSchemaName;
                 }
-<<<<<<< HEAD
                 ExecutorService.getInstance().getExecutor(database).execute(
-                        new RawSqlStatement("ALTER SESSION SET CURRENT_SCHEMA=" +
-                                database.escapeObjectName(schema, Schema.class)))
-                ;
-            } else if ((database instanceof MSSQLDatabase) && (defaultSchemaName != null)) {
-                if (username != null) {
-                    ExecutorService.getInstance().getExecutor(database).execute(new RawSqlStatement(
-                            "IF USER_NAME() <> N'dbo'\r\n" +
-                                    "BEGIN\r\n" +
-                                    "	DECLARE @sql [nvarchar](MAX)\r\n" +
-                                    "	SELECT @sql = N'ALTER USER ' + QUOTENAME(USER_NAME()) + N' WITH " +
-                                    "DEFAULT_SCHEMA" +
-                                    " = " + database.escapeStringForDatabase(database.escapeObjectName(username,
-                                    DatabaseObject.class)) + "'\r\n" +
-                                    "	EXEC sp_executesql @sql\r\n" +
-                                    "END"));
-                }
-            } else if ((database instanceof PostgresDatabase) && (defaultSchemaName != null)) {
-                ExecutorService.getInstance().getExecutor(database).execute(new RawSqlStatement("SET SEARCH_PATH TO "
-                        + database.escapeObjectName(defaultSchemaName, Schema.class)));
-=======
-                ExecutorService.getInstance().getExecutor(database).execute(new RawSqlStatement("ALTER SESSION SET CURRENT_SCHEMA="+database.escapeObjectName(schema, Schema.class)));
+                    new RawSqlStatement("ALTER SESSION SET CURRENT_SCHEMA=" +
+                        database.escapeObjectName(schema, Schema.class)));
             } else if (database instanceof PostgresDatabase && defaultSchemaName != null) {
                     ExecutorService.getInstance().getExecutor(database).execute(new RawSqlStatement("SET SEARCH_PATH TO " + database.escapeObjectName(defaultSchemaName, Schema.class)));
->>>>>>> a644f90e
             } else if (database instanceof DB2Database) {
                 String schema = defaultCatalogName;
                 if (schema == null) {
