package liquibase.integration.commandline;

import liquibase.CatalogAndSchema;
import liquibase.command.CommandExecutionException;
import liquibase.command.CommandFactory;
import liquibase.command.core.DiffCommand;
import liquibase.command.core.DiffToChangeLogCommand;
import liquibase.command.core.GenerateChangeLogCommand;
import liquibase.database.Database;
import liquibase.database.DatabaseFactory;
import liquibase.database.OfflineConnection;
import liquibase.database.core.AbstractDb2Database;
import liquibase.database.core.MySQLDatabase;
import liquibase.database.core.OracleDatabase;
import liquibase.database.core.PostgresDatabase;
import liquibase.diff.compare.CompareControl;
import liquibase.diff.output.DiffOutputControl;
import liquibase.diff.output.ObjectChangeFilter;
import liquibase.exception.DatabaseException;
import liquibase.exception.LiquibaseException;
import liquibase.exception.UnexpectedLiquibaseException;
import liquibase.executor.ExecutorService;
import liquibase.license.LicenseService;
import liquibase.license.LicenseServiceFactory;
import liquibase.resource.ClassLoaderResourceAccessor;
import liquibase.resource.ResourceAccessor;
import liquibase.statement.core.RawSqlStatement;
import liquibase.structure.core.Schema;
<<<<<<< HEAD
import liquibase.util.StringUtil;
=======
import liquibase.util.LiquibaseUtil;
import liquibase.util.StringUtils;
>>>>>>> 3a073b32

import javax.xml.parsers.ParserConfigurationException;
import java.io.IOException;
import java.net.URL;
import java.text.SimpleDateFormat;
import java.util.Calendar;
import java.util.ResourceBundle;
import java.util.jar.Attributes;
import java.util.jar.Manifest;

import static java.util.ResourceBundle.getBundle;

/**
 * Common Utility methods used in the CommandLine application and the Maven plugin.
 * These methods were originally moved from {@link Main} so they could be shared.
 *
 * @author Peter Murray
 */
public class CommandLineUtils {
    private static ResourceBundle coreBundle = getBundle("liquibase/i18n/liquibase-core");

    /**
     * @deprecated Use ResourceAccessor version
     */
    public static Database createDatabaseObject(ClassLoader classLoader,
                                                String url,
                                                String username,
                                                String password,
                                                String driver,
                                                String defaultCatalogName,
                                                String defaultSchemaName,
                                                boolean outputDefaultCatalog,
                                                boolean outputDefaultSchema,
                                                String databaseClass,
                                                String driverPropertiesFile,
                                                String propertyProviderClass,
                                                String liquibaseCatalogName,
                                                String liquibaseSchemaName,
                                                String databaseChangeLogTableName,
                                                String databaseChangeLogLockTableName) throws DatabaseException {

        return createDatabaseObject(new ClassLoaderResourceAccessor(classLoader), url, username, password, driver,
                defaultCatalogName, defaultSchemaName, outputDefaultCatalog, outputDefaultSchema, databaseClass,
                driverPropertiesFile, propertyProviderClass, liquibaseCatalogName, liquibaseSchemaName,
                databaseChangeLogTableName, databaseChangeLogLockTableName);
    }

    public static Database createDatabaseObject(ResourceAccessor resourceAccessor,
                                                String url,
                                                String username,
                                                String password,
                                                String driver,
                                                String defaultCatalogName,
                                                String defaultSchemaName,
                                                boolean outputDefaultCatalog,
                                                boolean outputDefaultSchema,
                                                String databaseClass,
                                                String driverPropertiesFile,
                                                String propertyProviderClass,
                                                String liquibaseCatalogName,
                                                String liquibaseSchemaName,
                                                String databaseChangeLogTableName,
                                                String databaseChangeLogLockTableName) throws DatabaseException {
        try {
            liquibaseCatalogName = StringUtil.trimToNull(liquibaseCatalogName);
            liquibaseSchemaName = StringUtil.trimToNull(liquibaseSchemaName);
            defaultCatalogName = StringUtil.trimToNull(defaultCatalogName);
            defaultSchemaName = StringUtil.trimToNull(defaultSchemaName);
            databaseChangeLogTableName = StringUtil.trimToNull(databaseChangeLogTableName);
            databaseChangeLogLockTableName = StringUtil.trimToNull(databaseChangeLogLockTableName);

            Database database = DatabaseFactory.getInstance().openDatabase(url, username, password, driver,
                    databaseClass, driverPropertiesFile, propertyProviderClass, resourceAccessor);

            if (!database.supportsSchemas()) {
                if ((defaultSchemaName != null) && (defaultCatalogName == null)) {
                    defaultCatalogName = defaultSchemaName;
                }
                if ((liquibaseSchemaName != null) && (liquibaseCatalogName == null)) {
                    liquibaseCatalogName = liquibaseSchemaName;
                }
            }

            defaultCatalogName = StringUtil.trimToNull(defaultCatalogName);
            defaultSchemaName = StringUtil.trimToNull(defaultSchemaName);

            database.setDefaultCatalogName(defaultCatalogName);
            database.setDefaultSchemaName(defaultSchemaName);
            database.setOutputDefaultCatalog(outputDefaultCatalog);
            database.setOutputDefaultSchema(outputDefaultSchema);
            database.setLiquibaseCatalogName(liquibaseCatalogName);
            database.setLiquibaseSchemaName(liquibaseSchemaName);
            if (databaseChangeLogTableName != null) {
                database.setDatabaseChangeLogTableName(databaseChangeLogTableName);
                if (databaseChangeLogLockTableName != null) {
                    database.setDatabaseChangeLogLockTableName(databaseChangeLogLockTableName);
                } else {
                    database.setDatabaseChangeLogLockTableName(databaseChangeLogTableName + "LOCK");
                }
            }

            //Todo: move to database object methods in 4.0
            initializeDatabase(username, defaultCatalogName, defaultSchemaName, database);

            return database;
        } catch (Exception e) {
            throw new DatabaseException(e);
        }
    }

    /**
     * Executes RawSqlStatements particular to each database engine to set the default schema for the given Database
     *
     * @param username           The username used for the connection. Used with MSSQL databases
     * @param defaultCatalogName Catalog name and schema name are similar concepts.
     *                           Used if defaultCatalogName is null.
     * @param defaultSchemaName  Catalog name and schema name are similar concepts.
     *                           Catalog is used with Oracle, DB2 and MySQL, and takes
     *                           precedence over the schema name.
     * @param database           Which Database object is affected by the initialization.
     * @throws DatabaseException
     */
    public static void initializeDatabase(String username, String defaultCatalogName, String defaultSchemaName,
                                          Database database) throws DatabaseException {
        if (((defaultCatalogName != null) || (defaultSchemaName != null)) && !(database.getConnection() instanceof
            OfflineConnection)) {
            if (database instanceof OracleDatabase) {
                String schema = defaultCatalogName;
                if (schema == null) {
                    schema = defaultSchemaName;
                }
                ExecutorService.getInstance().getExecutor(database).execute(
                    new RawSqlStatement("ALTER SESSION SET CURRENT_SCHEMA=" +
                        database.escapeObjectName(schema, Schema.class)));
            } else if (database instanceof PostgresDatabase && defaultSchemaName != null) {
                    ExecutorService.getInstance().getExecutor(database).execute(new RawSqlStatement("SET SEARCH_PATH TO " + database.escapeObjectName(defaultSchemaName, Schema.class)));
            } else if (database instanceof AbstractDb2Database) {
                String schema = defaultCatalogName;
                if (schema == null) {
                    schema = defaultSchemaName;
                }
                ExecutorService.getInstance().getExecutor(database).execute(new RawSqlStatement("SET CURRENT SCHEMA "
                        + schema));
            } else if (database instanceof MySQLDatabase) {
                String schema = defaultCatalogName;
                if (schema == null) {
                    schema = defaultSchemaName;
                }
                ExecutorService.getInstance().getExecutor(database).execute(new RawSqlStatement("USE " + schema));
            }

        }
    }

    public static void doDiff(Database referenceDatabase, Database targetDatabase, String snapshotTypes) throws
            LiquibaseException {
        doDiff(referenceDatabase, targetDatabase, snapshotTypes, null);
    }

    public static void doDiff(Database referenceDatabase, Database targetDatabase, String snapshotTypes,
                              CompareControl.SchemaComparison[] schemaComparisons) throws LiquibaseException {
        DiffCommand diffCommand = (DiffCommand) CommandFactory.getInstance().getCommand("diff");

        diffCommand
                .setReferenceDatabase(referenceDatabase)
                .setTargetDatabase(targetDatabase)
                .setCompareControl(new CompareControl(schemaComparisons, snapshotTypes))
                .setSnapshotTypes(snapshotTypes)
                .setOutputStream(System.out);

        System.out.println("");
        System.out.println(coreBundle.getString("diff.results"));
        try {
            diffCommand.execute();
        } catch (CommandExecutionException e) {
            throw new LiquibaseException(e);
        }
    }

    public static void doDiffToChangeLog(String changeLogFile,
                                         Database referenceDatabase,
                                         Database targetDatabase,
                                         DiffOutputControl diffOutputControl,
                                         ObjectChangeFilter objectChangeFilter,
                                         String snapshotTypes)
            throws LiquibaseException, IOException, ParserConfigurationException {
        doDiffToChangeLog(changeLogFile, referenceDatabase, targetDatabase, diffOutputControl, objectChangeFilter,
                snapshotTypes, null);
    }

    public static void doDiffToChangeLog(String changeLogFile,
                                         Database referenceDatabase,
                                         Database targetDatabase,
                                         DiffOutputControl diffOutputControl,
                                         ObjectChangeFilter objectChangeFilter,
                                         String snapshotTypes,
                                         CompareControl.SchemaComparison[] schemaComparisons)
            throws LiquibaseException, IOException, ParserConfigurationException {

        DiffToChangeLogCommand command = (DiffToChangeLogCommand) CommandFactory.getInstance().getCommand
                ("diffChangeLog");
        command.setReferenceDatabase(referenceDatabase)
                .setTargetDatabase(targetDatabase)
                .setSnapshotTypes(snapshotTypes)
                .setCompareControl(new CompareControl(schemaComparisons, snapshotTypes))
                .setObjectChangeFilter(objectChangeFilter)
                .setOutputStream(System.out);
        command.setChangeLogFile(changeLogFile)
                .setDiffOutputControl(diffOutputControl);

        try {
            command.execute();
        } catch (CommandExecutionException e) {
            throw new LiquibaseException(e);
        }

    }

    public static void doGenerateChangeLog(String changeLogFile, Database originalDatabase, String catalogName,
                                           String schemaName, String snapshotTypes, String author, String context,
                                           String dataDir, DiffOutputControl diffOutputControl) throws
            IOException, ParserConfigurationException, LiquibaseException {
        doGenerateChangeLog(changeLogFile, originalDatabase, new CatalogAndSchema[]{new CatalogAndSchema(catalogName,
                schemaName)}, snapshotTypes, author, context, dataDir, diffOutputControl);
    }

    public static void doGenerateChangeLog(String changeLogFile, Database originalDatabase, CatalogAndSchema[]
            schemas, String snapshotTypes, String author, String context, String dataDir, DiffOutputControl
                                                   diffOutputControl) throws IOException, ParserConfigurationException,
            LiquibaseException {
        CompareControl.SchemaComparison[] comparisons = new CompareControl.SchemaComparison[schemas.length];
        int i = 0;
        for (CatalogAndSchema schema : schemas) {
            comparisons[i++] = new CompareControl.SchemaComparison(schema, schema);
        }
        CompareControl compareControl = new CompareControl(comparisons, snapshotTypes);
        diffOutputControl.setDataDir(dataDir);

        GenerateChangeLogCommand command = (GenerateChangeLogCommand) CommandFactory.getInstance().getCommand
                ("generateChangeLog");

        command.setReferenceDatabase(originalDatabase)
                .setSnapshotTypes(snapshotTypes)
                .setOutputStream(System.out)
                .setCompareControl(compareControl);
        command.setChangeLogFile(changeLogFile)
                .setDiffOutputControl(diffOutputControl);
        command.setAuthor(author)
                .setContext(context);

        try {
            command.execute();
        } catch (CommandExecutionException e) {
            throw new LiquibaseException(e);
        }

    }

    public static String getBanner() {
        String myVersion = "";
        String buildTimeString = "";
        Calendar calendar = Calendar.getInstance();
        SimpleDateFormat dateFormat = new SimpleDateFormat("EEE, dd MMM yyyy HH:mm:ss z");

<<<<<<< HEAD
        Class clazz = CommandLineUtils.class;
        String className = clazz.getSimpleName() + ".class";
        String classPath = clazz.getResource(className).toString();
        if (classPath.startsWith("jar")) {
            String manifestPath = classPath.substring(0, classPath.lastIndexOf("!") + 1) +
                    "/META-INF/MANIFEST.MF";
            Manifest manifest = null;
            try {
                manifest = new Manifest(new URL(manifestPath).openStream());
            } catch (IOException e) {
                throw new UnexpectedLiquibaseException("Cannot open a URL to the manifest of our own JAR file.");
            }
            Attributes attr = manifest.getMainAttributes();
            myVersion = attr.getValue("Bundle-Version");
            buildTimeString = attr.getValue("Build-Time");
        }
        StringBuilder banner = new StringBuilder();
=======
        myVersion = LiquibaseUtil.getBuildVersion();
        buildTimeString = LiquibaseUtil.getBuildTime();

        StringBuffer banner = new StringBuffer();
>>>>>>> 3a073b32

        banner.append(String.format(
            coreBundle.getString("starting.liquibase.at.timestamp"), dateFormat.format(calendar.getTime())
        ));
<<<<<<< HEAD
        if (StringUtil.isNotEmpty(myVersion) && StringUtil.isNotEmpty(buildTimeString)) {
=======

        if (StringUtils.isNotEmpty(myVersion) && StringUtils.isNotEmpty(buildTimeString)) {
>>>>>>> 3a073b32
            banner.append(String.format(coreBundle.getString("liquibase.version.builddate"), myVersion,
                buildTimeString));
        }

        return banner.toString();
    }

}<|MERGE_RESOLUTION|>--- conflicted
+++ resolved
@@ -26,12 +26,8 @@
 import liquibase.resource.ResourceAccessor;
 import liquibase.statement.core.RawSqlStatement;
 import liquibase.structure.core.Schema;
-<<<<<<< HEAD
+import liquibase.util.LiquibaseUtil;
 import liquibase.util.StringUtil;
-=======
-import liquibase.util.LiquibaseUtil;
-import liquibase.util.StringUtils;
->>>>>>> 3a073b32
 
 import javax.xml.parsers.ParserConfigurationException;
 import java.io.IOException;
@@ -296,40 +292,16 @@
         Calendar calendar = Calendar.getInstance();
         SimpleDateFormat dateFormat = new SimpleDateFormat("EEE, dd MMM yyyy HH:mm:ss z");
 
-<<<<<<< HEAD
-        Class clazz = CommandLineUtils.class;
-        String className = clazz.getSimpleName() + ".class";
-        String classPath = clazz.getResource(className).toString();
-        if (classPath.startsWith("jar")) {
-            String manifestPath = classPath.substring(0, classPath.lastIndexOf("!") + 1) +
-                    "/META-INF/MANIFEST.MF";
-            Manifest manifest = null;
-            try {
-                manifest = new Manifest(new URL(manifestPath).openStream());
-            } catch (IOException e) {
-                throw new UnexpectedLiquibaseException("Cannot open a URL to the manifest of our own JAR file.");
-            }
-            Attributes attr = manifest.getMainAttributes();
-            myVersion = attr.getValue("Bundle-Version");
-            buildTimeString = attr.getValue("Build-Time");
-        }
-        StringBuilder banner = new StringBuilder();
-=======
         myVersion = LiquibaseUtil.getBuildVersion();
         buildTimeString = LiquibaseUtil.getBuildTime();
 
-        StringBuffer banner = new StringBuffer();
->>>>>>> 3a073b32
+        StringBuilder banner = new StringBuilder();
 
         banner.append(String.format(
             coreBundle.getString("starting.liquibase.at.timestamp"), dateFormat.format(calendar.getTime())
         ));
-<<<<<<< HEAD
+
         if (StringUtil.isNotEmpty(myVersion) && StringUtil.isNotEmpty(buildTimeString)) {
-=======
-
-        if (StringUtils.isNotEmpty(myVersion) && StringUtils.isNotEmpty(buildTimeString)) {
->>>>>>> 3a073b32
             banner.append(String.format(coreBundle.getString("liquibase.version.builddate"), myVersion,
                 buildTimeString));
         }
