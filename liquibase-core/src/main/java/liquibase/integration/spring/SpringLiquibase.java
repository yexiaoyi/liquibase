--- conflicted
+++ resolved
@@ -277,7 +277,6 @@
 	 */
 	@Override
     public void afterPropertiesSet() throws LiquibaseException {
-<<<<<<< HEAD
 		String shouldRunProperty = System.getProperty(Liquibase.SHOULD_RUN_SYSTEM_PROPERTY);
 		if (shouldRunProperty != null && !Boolean.valueOf(shouldRunProperty)) {
 			LogFactory.getLogger().info(
@@ -319,62 +318,6 @@
 
 	}
 
-	private void generateRollbackFile(Liquibase liquibase) throws LiquibaseException {
-		if (rollbackFile != null) {
-			try {
-				liquibase.futureRollbackSQL(getContexts(), new FileWriter(rollbackFile));
-			} catch (IOException e) {
-				throw new LiquibaseException("Unable to generate rollback file.", e);
-			}
-		}
-	}
-
-	protected void performUpdate(Liquibase liquibase) throws LiquibaseException {
-		liquibase.update(getContexts());
-	}
-
-	protected Liquibase createLiquibase(Connection c) throws LiquibaseException {
-		Liquibase liquibase = new Liquibase(getChangeLog(), createResourceOpener(), createDatabase(c));
-=======
-        String shouldRunProperty = System.getProperty(Liquibase.SHOULD_RUN_SYSTEM_PROPERTY);
-        if (shouldRunProperty != null && !Boolean.valueOf(shouldRunProperty)) {
-            LogFactory.getLogger().info("Liquibase did not run because '" + Liquibase.SHOULD_RUN_SYSTEM_PROPERTY + "' system property was set to false");
-            return;
-        }
-        if (!shouldRun) {
-            LogFactory.getLogger().info("Liquibase did not run because 'shouldRun' " +
-                    "property was set to false on " + getBeanName() + " Liquibase Spring bean.");
-            return;
-        }
-
-        Connection c = null;
-        Liquibase liquibase = null;
-        try {
-            c = getDataSource().getConnection();
-            liquibase = createLiquibase(c);
-            generateRollbackFile(liquibase);
-            performUpdate(liquibase);
-        } catch (SQLException e) {
-            throw new DatabaseException(e);
-        } finally {
-            if (c != null) {
-                try {
-                    if (!c.getAutoCommit()) {
-                        c.rollback();
-                    }
-                } catch (SQLException e) {
-                    //nothing to do
-                }
-                try {
-                    c.close();
-                } catch (SQLException e) {
-                    //nothing to do
-                }
-            }
-        }
-
-    }
-
     private void generateRollbackFile(Liquibase liquibase) throws LiquibaseException {
         if (rollbackFile != null) {
             FileWriter output = null;
@@ -395,13 +338,12 @@
         }
     }
 
-    protected void performUpdate(Liquibase liquibase) throws LiquibaseException {
-        liquibase.update(getContexts());
-    }
-
-    protected Liquibase createLiquibase(Connection c) throws LiquibaseException {
-        Liquibase liquibase = new Liquibase(getChangeLog(), createResourceOpener(), createDatabase(c));
->>>>>>> d5a81594
+	protected void performUpdate(Liquibase liquibase) throws LiquibaseException {
+		liquibase.update(getContexts());
+	}
+
+	protected Liquibase createLiquibase(Connection c) throws LiquibaseException {
+		Liquibase liquibase = new Liquibase(getChangeLog(), createResourceOpener(), createDatabase(c));
         liquibase.setIgnoreClasspathPrefix(isIgnoreClasspathPrefix());
 		if (parameters != null) {
 			for (Map.Entry<String, String> entry : parameters.entrySet()) {
