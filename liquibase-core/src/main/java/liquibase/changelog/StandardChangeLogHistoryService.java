--- conflicted
+++ resolved
@@ -116,7 +116,6 @@
             boolean hasLabels = changeLogTable.getColumn("LABELS") != null;
             boolean liquibaseColumnNotRightSize = false;
             if (!(this.getDatabase() instanceof SQLiteDatabase)) {
-<<<<<<< HEAD
                 DataType type = changeLogTable.getColumn("LIQUIBASE").getType();
                 if (type.getTypeName().toLowerCase().startsWith("varchar")) {
                     Integer columnSize = type.getColumnSize();
@@ -135,16 +134,6 @@
                 } else {
                     liquibaseColumnNotRightSize = false;
                 }
-=======
-                Integer columnSize = changeLogTable.getColumn("LIQUIBASE").getType().getColumnSize();
-                liquibaseColumnNotRightSize = columnSize != null && columnSize < 20;
-            }
-            boolean hasOrderExecuted = changeLogTable.getColumn("ORDEREXECUTED") != null;
-            boolean checksumNotRightSize = false;
-            if (!this.getDatabase().getConnection().getDatabaseProductName().equals("SQLite")) {
-                Integer columnSize = changeLogTable.getColumn("MD5SUM").getType().getColumnSize();
-                checksumNotRightSize = columnSize != null && columnSize < 35;
->>>>>>> 9a33021b
             }
             boolean hasExecTypeColumn = changeLogTable.getColumn("EXECTYPE") != null;
             String charTypeName = getCharTypeName();
@@ -196,11 +185,7 @@
                 }
             } else {
                 executor.comment("Adding missing databasechangelog.contexts column");
-<<<<<<< HEAD
-                statementsToExecute.add(new AddColumnStatement(getLiquibaseCatalogName(), getLiquibaseSchemaName(), getDatabaseChangeLogTableName(), "CONTEXTS", charTypeName + "(255)", null));
-=======
-                statementsToExecute.add(new AddColumnStatement(getLiquibaseCatalogName(), getLiquibaseSchemaName(), getDatabaseChangeLogTableName(), "CONTEXTS", "VARCHAR("+getContextsSize()+")", null));
->>>>>>> 9a33021b
+                statementsToExecute.add(new AddColumnStatement(getLiquibaseCatalogName(), getLiquibaseSchemaName(), getDatabaseChangeLogTableName(), "CONTEXTS", charTypeName + getContextsSize(), null));
             }
 
             if (hasLabels) {
@@ -211,11 +196,7 @@
                 }
             } else {
                 executor.comment("Adding missing databasechangelog.labels column");
-<<<<<<< HEAD
-                statementsToExecute.add(new AddColumnStatement(getLiquibaseCatalogName(), getLiquibaseSchemaName(), getDatabaseChangeLogTableName(), "LABELS", charTypeName + "(255)", null));
-=======
-                statementsToExecute.add(new AddColumnStatement(getLiquibaseCatalogName(), getLiquibaseSchemaName(), getDatabaseChangeLogTableName(), "LABELS", "VARCHAR("+getLabelsSize()+")", null));
->>>>>>> 9a33021b
+                statementsToExecute.add(new AddColumnStatement(getLiquibaseCatalogName(), getLiquibaseSchemaName(), getDatabaseChangeLogTableName(), "LABELS", charTypeName + getLabelsSize(), null));
             }
 
             List<Map<String, ?>> md5sumRS = ExecutorService.getInstance().getExecutor(database).queryForList(new SelectFromDatabaseChangeLogStatement(new SelectFromDatabaseChangeLogStatement.ByNotNullCheckSum(), new ColumnConfig().setName("MD5SUM")).setLimit(1));
