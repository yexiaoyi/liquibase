--- conflicted
+++ resolved
@@ -1,25 +1,15 @@
 package liquibase.changelog;
 
-<<<<<<< HEAD
 import liquibase.*;
-=======
-import liquibase.ContextExpression;
-import liquibase.Contexts;
-import liquibase.LabelExpression;
-import liquibase.Labels;
 import liquibase.change.Change;
->>>>>>> 668c59ae
 import liquibase.change.CheckSum;
 import liquibase.change.ColumnConfig;
 import liquibase.database.Database;
 import liquibase.database.core.DB2Database;
 import liquibase.database.core.MSSQLDatabase;
 import liquibase.database.core.SQLiteDatabase;
-<<<<<<< HEAD
-=======
 import liquibase.diff.output.DiffOutputControl;
 import liquibase.diff.output.changelog.ChangeGeneratorFactory;
->>>>>>> 668c59ae
 import liquibase.exception.DatabaseException;
 import liquibase.exception.DatabaseHistoryException;
 import liquibase.exception.LiquibaseException;
@@ -471,16 +461,9 @@
     public void destroy() throws DatabaseException {
         Database database = getDatabase();
         try {
-<<<<<<< HEAD
-            if (SnapshotGeneratorFactory.getInstance().has(new Table().setName(database.getDatabaseChangeLogTableName
-                ()).setSchema(database.getLiquibaseCatalogName(), database.getLiquibaseSchemaName()), database)) {
-                ExecutorService.getInstance().getExecutor(database).execute(new DropTableStatement(database
-                    .getLiquibaseCatalogName(), database.getLiquibaseSchemaName(), database
-                    .getDatabaseChangeLogTableName(), false));
-=======
             //
-            // This code now uses the ChangeGeneratorFactory to 
-            // allow extension code to be called in order to 
+            // This code now uses the ChangeGeneratorFactory to
+            // allow extension code to be called in order to
             // delete the changelog table.
             //
             // To implement the extension, you will need to override:
@@ -489,16 +472,16 @@
             // DropTableGenerator
             //
             //
-            DatabaseObject example =
-              new Table().setName(database.getDatabaseChangeLogTableName())
-                         .setSchema(database.getLiquibaseCatalogName(), database.getLiquibaseSchemaName());
+            DatabaseObject example =new Table().setName(database.getDatabaseChangeLogTableName
+                ()).setSchema(database.getLiquibaseCatalogName(), database.getLiquibaseSchemaName());
             if (SnapshotGeneratorFactory.getInstance().has(example, database)) {
                 DatabaseObject table = SnapshotGeneratorFactory.getInstance().createSnapshot(example, database);
                 DiffOutputControl diffOutputControl = new DiffOutputControl(true, true, false, null);
-                Change[] change = ChangeGeneratorFactory.getInstance().fixUnexpected(table, diffOutputControl, database, database);
+                Change[] change = ChangeGeneratorFactory.getInstance().fixUnexpected(table, diffOutputControl,database
+                    , database);
                 SqlStatement[] sqlStatement = change[0].generateStatements(database);
-                ExecutorService.getInstance().getExecutor(database).execute(sqlStatement[0]);
->>>>>>> 668c59ae
+                ExecutorService.getInstance().getExecutor( database
+                    ).execute(sqlStatement[0]);
             }
             reset();
         } catch (InvalidExampleException e) {
