package liquibase.changelog;

import liquibase.ContextExpression;
import liquibase.Contexts;
import liquibase.LabelExpression;
import liquibase.Labels;
import liquibase.change.CheckSum;
import liquibase.change.ColumnConfig;
import liquibase.database.Database;
<<<<<<< HEAD
=======
import liquibase.database.core.MSSQLDatabase;
import liquibase.database.core.SQLiteDatabase;
import liquibase.datatype.core.VarcharType;
>>>>>>> 182e6078
import liquibase.exception.DatabaseException;
import liquibase.exception.DatabaseHistoryException;
import liquibase.exception.LiquibaseException;
import liquibase.exception.UnexpectedLiquibaseException;
import liquibase.executor.Executor;
import liquibase.executor.ExecutorService;
import liquibase.snapshot.InvalidExampleException;
import liquibase.snapshot.SnapshotControl;
import liquibase.snapshot.SnapshotGeneratorFactory;
import liquibase.sqlgenerator.SqlGeneratorFactory;
import liquibase.statement.SqlStatement;
import liquibase.statement.core.*;
import liquibase.structure.ObjectName;
import liquibase.structure.core.Column;
import liquibase.structure.core.DataType;
import liquibase.structure.core.Table;
import org.slf4j.LoggerFactory;

import java.text.DateFormat;
import java.text.ParseException;
import java.text.SimpleDateFormat;
import java.util.*;

public class StandardChangeLogHistoryService extends AbstractChangeLogHistoryService {

    private List<RanChangeSet> ranChangeSetList;
    private boolean serviceInitialized = false;
    private Boolean hasDatabaseChangeLogTable = null;
    private Integer lastChangeSetSequenceValue;

    @Override
    public int getPriority() {
        return PRIORITY_DEFAULT;
    }

    @Override
    public boolean supports(Database database) {
        return true;
    }

    public String getDatabaseChangeLogTableName() {
        return getDatabase().getDatabaseChangeLogTableName();
    }

    public String getLiquibaseSchemaName() {
        return getDatabase().getLiquibaseSchemaName();
    }

    public String getLiquibaseCatalogName() {
        return getDatabase().getLiquibaseCatalogName();
    }

    public boolean canCreateChangeLogTable() throws DatabaseException {
        return true;
    }

    public void reset() {
        this.ranChangeSetList = null;
        this.serviceInitialized = false;
    }

    public boolean hasDatabaseChangeLogTable() throws DatabaseException {
        if (hasDatabaseChangeLogTable == null) {
            try {
                hasDatabaseChangeLogTable = SnapshotGeneratorFactory.getInstance().hasDatabaseChangeLogTable(getDatabase());
            } catch (LiquibaseException e) {
                throw new UnexpectedLiquibaseException(e);
            }
        }
        return hasDatabaseChangeLogTable;
    }

    protected String getCharTypeName() {
//        if (getDatabase() instanceof MSSQLDatabase && ((MSSQLDatabase) getDatabase()).sendsStringParametersAsUnicode()) {
//            return "nvarchar";
//        }
        return "varchar";
    }

    public void init() throws DatabaseException {
        if (serviceInitialized) {
            return;
        }
        Database database = getDatabase();
        Executor executor = ExecutorService.getInstance().getExecutor(database);

        Table changeLogTable = null;
        try {
            changeLogTable = SnapshotGeneratorFactory.getInstance().getDatabaseChangeLogTable(new SnapshotControl(database, false, Table.class, Column.class), database);
        } catch (LiquibaseException e) {
            throw new UnexpectedLiquibaseException(e);
        }

        List<SqlStatement> statementsToExecute = new ArrayList<SqlStatement>();

        boolean changeLogCreateAttempted = false;
        if (changeLogTable != null) {
<<<<<<< HEAD
//            boolean hasDescription = changeLogTable.getColumn("DESCRIPTION") != null;
//            boolean hasComments = changeLogTable.getColumn("COMMENTS") != null;
//            boolean hasTag = changeLogTable.getColumn("TAG") != null;
//            boolean hasLiquibase = changeLogTable.getColumn("LIQUIBASE") != null;
//            boolean hasContexts = changeLogTable.getColumn("CONTEXTS") != null;
//            boolean hasLabels = changeLogTable.getColumn("LABELS") != null;
//            boolean liquibaseColumnNotRightSize = false;
//todo: action            if (!(this.getDatabase() instanceof SQLiteDatabase)) {
//                Integer columnSize = changeLogTable.getColumn("LIQUIBASE").getType().getColumnSize();
//                liquibaseColumnNotRightSize = columnSize != null && columnSize != 20;
//            }
//            boolean hasOrderExecuted = changeLogTable.getColumn("ORDEREXECUTED") != null;
            boolean checksumNotRightSize = false;
//            if (!(this.getDatabase() instanceof SQLiteDatabase)) {
//                Integer columnSize = changeLogTable.getColumn("MD5SUM").getType().getColumnSize();
//                checksumNotRightSize = columnSize != null && columnSize != 35;
//            }
//            boolean hasExecTypeColumn = changeLogTable.getColumn("EXECTYPE") != null;
=======
            boolean hasDescription = changeLogTable.getColumn("DESCRIPTION") != null;
            boolean hasComments = changeLogTable.getColumn("COMMENTS") != null;
            boolean hasTag = changeLogTable.getColumn("TAG") != null;
            boolean hasLiquibase = changeLogTable.getColumn("LIQUIBASE") != null;
            boolean hasContexts = changeLogTable.getColumn("CONTEXTS") != null;
            boolean hasLabels = changeLogTable.getColumn("LABELS") != null;
            boolean liquibaseColumnNotRightSize = false;
            if (!(this.getDatabase() instanceof SQLiteDatabase)) {
                DataType type = changeLogTable.getColumn("LIQUIBASE").getType();
                if (type.getTypeName().toLowerCase().startsWith("varchar")) {
                    Integer columnSize = type.getColumnSize();
                    liquibaseColumnNotRightSize = columnSize != null && columnSize < 20;
                } else {
                    liquibaseColumnNotRightSize = false;
                }
            }
            boolean hasOrderExecuted = changeLogTable.getColumn("ORDEREXECUTED") != null;
            boolean checksumNotRightSize = false;
            if (!(this.getDatabase() instanceof SQLiteDatabase)) {
                DataType type = changeLogTable.getColumn("MD5SUM").getType();
                if (type.getTypeName().toLowerCase().startsWith("varchar")) {
                    Integer columnSize = type.getColumnSize();
                    checksumNotRightSize = columnSize != null && columnSize < 35;
                } else {
                    liquibaseColumnNotRightSize = false;
                }
            }
            boolean hasExecTypeColumn = changeLogTable.getColumn("EXECTYPE") != null;
>>>>>>> 182e6078
            String charTypeName = getCharTypeName();

//            if (!hasDescription) {
//                executor.comment("Adding missing databasechangelog.description column");
//                statementsToExecute.add(new AddColumnStatement(getLiquibaseCatalogName(), getLiquibaseSchemaName(), getDatabaseChangeLogTableName(), "DESCRIPTION", charTypeName + "(255)", null));
//            }
//            if (!hasTag) {
//                executor.comment("Adding missing databasechangelog.tag column");
//                statementsToExecute.add(new AddColumnStatement(getLiquibaseCatalogName(), getLiquibaseSchemaName(), getDatabaseChangeLogTableName(), "TAG", charTypeName + "(255)", null));
//            }
//            if (!hasComments) {
//                executor.comment("Adding missing databasechangelog.comments column");
//                statementsToExecute.add(new AddColumnStatement(getLiquibaseCatalogName(), getLiquibaseSchemaName(), getDatabaseChangeLogTableName(), "COMMENTS", charTypeName + "(255)", null));
//            }
//            if (!hasLiquibase) {
//                executor.comment("Adding missing databasechangelog.liquibase column");
//                statementsToExecute.add(new AddColumnStatement(getLiquibaseCatalogName(), getLiquibaseSchemaName(), getDatabaseChangeLogTableName(), "LIQUIBASE", charTypeName + "(20)", null));
//            }
//            if (!hasOrderExecuted) {
//                executor.comment("Adding missing databasechangelog.orderexecuted column");
//                statementsToExecute.add(new AddColumnStatement(getLiquibaseCatalogName(), getLiquibaseSchemaName(), getDatabaseChangeLogTableName(), "ORDEREXECUTED", "int", null));
//                statementsToExecute.add(new UpdateStatement(getLiquibaseCatalogName(), getLiquibaseSchemaName(), getDatabaseChangeLogTableName()).addNewColumnValue("ORDEREXECUTED", -1));
//                statementsToExecute.add(new SetNullableStatement(getLiquibaseCatalogName(), getLiquibaseSchemaName(), getDatabaseChangeLogTableName(), "ORDEREXECUTED", "int", false));
//            }
//            if (checksumNotRightSize) {
//                executor.comment("Modifying size of databasechangelog.md5sum column");
//
//                statementsToExecute.add(new ModifyDataTypeStatement(getLiquibaseCatalogName(), getLiquibaseSchemaName(), getDatabaseChangeLogTableName(), "MD5SUM", charTypeName + "(35)"));
//            }
//            if (liquibaseColumnNotRightSize) {
//                executor.comment("Modifying size of databasechangelog.liquibase column");
//
//                statementsToExecute.add(new ModifyDataTypeStatement(getLiquibaseCatalogName(), getLiquibaseSchemaName(), getDatabaseChangeLogTableName(), "LIQUIBASE", charTypeName + "(20)"));
//            }
//            if (!hasExecTypeColumn) {
//                executor.comment("Adding missing databasechangelog.exectype column");
//                statementsToExecute.add(new AddColumnStatement(getLiquibaseCatalogName(), getLiquibaseSchemaName(), getDatabaseChangeLogTableName(), "EXECTYPE", charTypeName + "(10)", null));
//                statementsToExecute.add(new UpdateStatement(getLiquibaseCatalogName(), getLiquibaseSchemaName(), getDatabaseChangeLogTableName()).addNewColumnValue("EXECTYPE", "EXECUTED"));
//                statementsToExecute.add(new SetNullableStatement(getLiquibaseCatalogName(), getLiquibaseSchemaName(), getDatabaseChangeLogTableName(), "EXECTYPE", charTypeName + "(10)", false));
//            }

//            if (!hasContexts) {
//                executor.comment("Adding missing databasechangelog.contexts column");
//                statementsToExecute.add(new AddColumnStatement(getLiquibaseCatalogName(), getLiquibaseSchemaName(), getDatabaseChangeLogTableName(), "CONTEXTS", charTypeName + "(255)", null));
//            }
//            if (!hasLabels) {
//                executor.comment("Adding missing databasechangelog.labels column");
//                statementsToExecute.add(new AddColumnStatement(getLiquibaseCatalogName(), getLiquibaseSchemaName(), getDatabaseChangeLogTableName(), "LABELS", charTypeName + "(255)", null));
//            }

            List<Map<String, ?>> md5sumRS = ExecutorService.getInstance().getExecutor(database).queryForList(new SelectFromDatabaseChangeLogStatement(new SelectFromDatabaseChangeLogStatement.ByNotNullCheckSum(), new ColumnConfig().setName("MD5SUM")).setLimit(1));
            if (md5sumRS.size() > 0) {
                String md5sum = md5sumRS.get(0).get("MD5SUM").toString();
                if (!md5sum.startsWith(CheckSum.getCurrentVersion() + ":")) {
                    executor.comment("DatabaseChangeLog checksums are an incompatible version.  Setting them to null so they will be updated on next database update");
                    statementsToExecute.add(new RawSqlStatement(
                            "UPDATE " + getDatabase().escapeObjectName(new ObjectName(getLiquibaseCatalogName(), getLiquibaseSchemaName(), getDatabaseChangeLogTableName()), Table.class) + " " +
                            "SET " +  getDatabase().escapeObjectName("MD5SUM", Column.class) + " = NULL"));
                }
            }


        } else if (!changeLogCreateAttempted) {
            executor.comment("Create Database Change Log Table");
            SqlStatement createTableStatement = new CreateDatabaseChangeLogTableStatement();
            if (!canCreateChangeLogTable()) {
                throw new DatabaseException("Cannot create " + getDatabase().escapeObjectName(new ObjectName(getLiquibaseCatalogName(), getLiquibaseSchemaName(), getDatabaseChangeLogTableName()), Table.class) + " table for your getDatabase().\n\n" +
                        "Please construct it manually using the following SQL as a base and re-run Liquibase:\n\n" +
                        createTableStatement);
            }
            // If there is no table in the database for recording change history create one.
            statementsToExecute.add(createTableStatement);
            LoggerFactory.getLogger(getClass()).info("Creating database history table with name: " + getDatabase().escapeObjectName(new ObjectName(getLiquibaseCatalogName(), getLiquibaseSchemaName(), getDatabaseChangeLogTableName()), Table.class));
        }

        for (SqlStatement sql : statementsToExecute) {
            if (SqlGeneratorFactory.getInstance().supports(sql, database)) {
                executor.execute(sql);
                getDatabase().commit();
            } else {
                LoggerFactory.getLogger(getClass()).info("Cannot run "+sql.getClass().getSimpleName()+" on "+getDatabase().getShortName()+" when checking databasechangelog table");
            }
        }
        serviceInitialized = true;
    }

    public void upgradeChecksums(final DatabaseChangeLog databaseChangeLog, final Contexts contexts, LabelExpression labels) throws DatabaseException {
        super.upgradeChecksums(databaseChangeLog, contexts, labels);
        getDatabase().commit();
    }

    /**
     * Returns the ChangeSets that have been run against the current getDatabase().
     */
    public List<RanChangeSet> getRanChangeSets() throws DatabaseException {
        if (this.ranChangeSetList == null) {
            Database database = getDatabase();
            String databaseChangeLogTableName = getDatabase().escapeObjectName(new ObjectName(getLiquibaseCatalogName(), getLiquibaseSchemaName(), getDatabaseChangeLogTableName()), Table.class);
            List<RanChangeSet> ranChangeSetList = new ArrayList<RanChangeSet>();
            if (hasDatabaseChangeLogTable()) {
                LoggerFactory.getLogger(getClass()).info("Reading from " + databaseChangeLogTableName);
                List<Map<String, ?>> results = queryDatabaseChangeLogTable(database);
                for (Map rs : results) {
                    String fileName = rs.get("FILENAME").toString();
                    String author = rs.get("AUTHOR").toString();
                    String id = rs.get("ID").toString();
                    String md5sum = rs.get("MD5SUM") == null ? null : rs.get("MD5SUM").toString();
                    String description = rs.get("DESCRIPTION") == null ? null : rs.get("DESCRIPTION").toString();
                    String comments = rs.get("COMMENTS") == null ? null : rs.get("COMMENTS").toString();
                    Object tmpDateExecuted = rs.get("DATEEXECUTED");
                    Date dateExecuted = null;
                    if (tmpDateExecuted instanceof Date) {
                        dateExecuted = (Date) tmpDateExecuted;
                    } else {
                        DateFormat df = new SimpleDateFormat("yyyy-MM-dd HH:mm:ss");
                        try {
                            dateExecuted = df.parse((String) tmpDateExecuted);
                        } catch (ParseException e) {
                        }
                    }
                    String tag = rs.get("TAG") == null ? null : rs.get("TAG").toString();
                    String execType = rs.get("EXECTYPE") == null ? null : rs.get("EXECTYPE").toString();
                    ContextExpression contexts = new ContextExpression((String) rs.get("CONTEXTS"));
                    Labels labels = new Labels((String) rs.get("LABELS"));

                    try {
                        RanChangeSet ranChangeSet = new RanChangeSet(fileName, id, author, CheckSum.parse(md5sum), dateExecuted, tag, ChangeSet.ExecType.valueOf(execType), description, comments, contexts, labels);
                        ranChangeSetList.add(ranChangeSet);
                    } catch (IllegalArgumentException e) {
                        LoggerFactory.getLogger(getClass()).warn("Unknown EXECTYPE from database: " + execType);
                        throw e;
                    }
                }
            }

            this.ranChangeSetList = ranChangeSetList;
        }
        return Collections.unmodifiableList(ranChangeSetList);
    }

    public List<Map<String, ?>> queryDatabaseChangeLogTable(Database database) throws DatabaseException {
        SelectFromDatabaseChangeLogStatement select = new SelectFromDatabaseChangeLogStatement(new ColumnConfig().setName("*").setComputed(true)).setOrderBy("DATEEXECUTED ASC", "ORDEREXECUTED ASC");
        return ExecutorService.getInstance().getExecutor(database).queryForList(select);
    }

    @Override
    protected void replaceChecksum(ChangeSet changeSet) throws DatabaseException {
        ExecutorService.getInstance().getExecutor(getDatabase()).execute(new UpdateChangeSetChecksumStatement(changeSet));

        getDatabase().commit();
        reset();
    }

    @Override
    public RanChangeSet getRanChangeSet(final ChangeSet changeSet) throws DatabaseException, DatabaseHistoryException {
        if (!hasDatabaseChangeLogTable()) {
            return null;
        }

        return super.getRanChangeSet(changeSet);
    }

    @Override
    public void setExecType(ChangeSet changeSet, ChangeSet.ExecType execType) throws DatabaseException {
        Database database = getDatabase();

        ExecutorService.getInstance().getExecutor(database).execute(new MarkChangeSetRanStatement(changeSet, execType));
        getDatabase().commit();
        if (this.ranChangeSetList != null) {
            this.ranChangeSetList.add(new RanChangeSet(changeSet, execType, null, null));
        }

    }

    @Override
    public void removeFromHistory(final ChangeSet changeSet) throws DatabaseException {
        Database database = getDatabase();
        ExecutorService.getInstance().getExecutor(database).execute(new RemoveChangeSetRanStatusStatement(changeSet));
        getDatabase().commit();

        if (this.ranChangeSetList != null) {
            this.ranChangeSetList.remove(new RanChangeSet(changeSet));
        }
    }

    @Override
    public int getNextSequenceValue() throws LiquibaseException {
        if (lastChangeSetSequenceValue == null) {
            if (getDatabase().getConnection() == null) {
                lastChangeSetSequenceValue = 0;
            } else {
                lastChangeSetSequenceValue = ExecutorService.getInstance().getExecutor(getDatabase()).queryForInt(new GetNextChangeSetSequenceValueStatement());
            }
        }

        return ++lastChangeSetSequenceValue;
    }

    /**
     * Tags the database changelog with the given string.
     */
    @Override
    public void tag(final String tagString) throws DatabaseException {
        Database database = getDatabase();
        Executor executor = ExecutorService.getInstance().getExecutor(database);
        try {
            int totalRows = ExecutorService.getInstance().getExecutor(database).queryForInt(new SelectFromDatabaseChangeLogStatement(new ColumnConfig().setName("COUNT(*)", true)));
            if (totalRows == 0) {
                ChangeSet emptyChangeSet = new ChangeSet(String.valueOf(new Date().getTime()), "liquibase", false, false, "liquibase-internal", null, null, getDatabase().getObjectQuotingStrategy(), null);
                this.setExecType(emptyChangeSet, ChangeSet.ExecType.EXECUTED);
            }

//            Timestamp lastExecutedDate = (Timestamp) this.getExecutor().queryForObject(createChangeToTagSQL(), Timestamp.class);
            executor.execute(new TagDatabaseStatement(tagString));
            getDatabase().commit();

            if (this.ranChangeSetList != null) {
                ranChangeSetList.get(ranChangeSetList.size() - 1).setTag(tagString);
            }
        } catch (Exception e) {
            throw new DatabaseException(e);
        }
    }

    @Override
    public boolean tagExists(final String tag) throws DatabaseException {
        int count = ExecutorService.getInstance().getExecutor(getDatabase()).queryForInt(new SelectFromDatabaseChangeLogStatement(new SelectFromDatabaseChangeLogStatement.ByTag(tag), new ColumnConfig().setName("COUNT(*)", true)));
        return count > 0;
    }

    @Override
    public void clearAllCheckSums() throws LiquibaseException {
        Database database = getDatabase();
        UpdateStatement updateStatement = new UpdateStatement(database.getLiquibaseCatalogName(), database.getLiquibaseSchemaName(), database.getDatabaseChangeLogTableName());
        updateStatement.addNewColumnValue("MD5SUM", null);
        ExecutorService.getInstance().getExecutor(database).execute(updateStatement);
        database.commit();
    }

    @Override
    public void destroy() throws DatabaseException {
        Database database = getDatabase();
//        try {
//            if (SnapshotGeneratorFactory.getInstance().has(new Table(new ObjectName(database.getDatabaseChangeLogTableName())).setSchema(database.getLiquibaseCatalogName(), database.getLiquibaseSchemaName()), database)) {
//                ExecutorService.getInstance().getExecutor(database).execute(new DropTableStatement(database.getLiquibaseCatalogName(), database.getLiquibaseSchemaName(), database.getDatabaseChangeLogTableName(), false));
//            }
            reset();
//        } catch (InvalidExampleException e) {
//            throw new UnexpectedLiquibaseException(e);
//        }
    }
}<|MERGE_RESOLUTION|>--- conflicted
+++ resolved
@@ -7,12 +7,7 @@
 import liquibase.change.CheckSum;
 import liquibase.change.ColumnConfig;
 import liquibase.database.Database;
-<<<<<<< HEAD
-=======
-import liquibase.database.core.MSSQLDatabase;
-import liquibase.database.core.SQLiteDatabase;
 import liquibase.datatype.core.VarcharType;
->>>>>>> 182e6078
 import liquibase.exception.DatabaseException;
 import liquibase.exception.DatabaseHistoryException;
 import liquibase.exception.LiquibaseException;
@@ -110,7 +105,6 @@
 
         boolean changeLogCreateAttempted = false;
         if (changeLogTable != null) {
-<<<<<<< HEAD
 //            boolean hasDescription = changeLogTable.getColumn("DESCRIPTION") != null;
 //            boolean hasComments = changeLogTable.getColumn("COMMENTS") != null;
 //            boolean hasTag = changeLogTable.getColumn("TAG") != null;
@@ -118,47 +112,27 @@
 //            boolean hasContexts = changeLogTable.getColumn("CONTEXTS") != null;
 //            boolean hasLabels = changeLogTable.getColumn("LABELS") != null;
 //            boolean liquibaseColumnNotRightSize = false;
-//todo: action            if (!(this.getDatabase() instanceof SQLiteDatabase)) {
-//                Integer columnSize = changeLogTable.getColumn("LIQUIBASE").getType().getColumnSize();
-//                liquibaseColumnNotRightSize = columnSize != null && columnSize != 20;
+//            if (!(this.getDatabase() instanceof SQLiteDatabase)) {
+//                DataType type = changeLogTable.getColumn("LIQUIBASE").getType();
+//                if (type.getTypeName().toLowerCase().startsWith("varchar")) {
+//                    Integer columnSize = type.getColumnSize();
+//                    liquibaseColumnNotRightSize = columnSize != null && columnSize < 20;
+//                } else {
+//                    liquibaseColumnNotRightSize = false;
+//                }
 //            }
 //            boolean hasOrderExecuted = changeLogTable.getColumn("ORDEREXECUTED") != null;
-            boolean checksumNotRightSize = false;
+//            boolean checksumNotRightSize = false;
 //            if (!(this.getDatabase() instanceof SQLiteDatabase)) {
-//                Integer columnSize = changeLogTable.getColumn("MD5SUM").getType().getColumnSize();
-//                checksumNotRightSize = columnSize != null && columnSize != 35;
+//                DataType type = changeLogTable.getColumn("MD5SUM").getType();
+//                if (type.getTypeName().toLowerCase().startsWith("varchar")) {
+//                    Integer columnSize = type.getColumnSize();
+//                    checksumNotRightSize = columnSize != null && columnSize < 35;
+//                } else {
+//                    liquibaseColumnNotRightSize = false;
+//                }
 //            }
 //            boolean hasExecTypeColumn = changeLogTable.getColumn("EXECTYPE") != null;
-=======
-            boolean hasDescription = changeLogTable.getColumn("DESCRIPTION") != null;
-            boolean hasComments = changeLogTable.getColumn("COMMENTS") != null;
-            boolean hasTag = changeLogTable.getColumn("TAG") != null;
-            boolean hasLiquibase = changeLogTable.getColumn("LIQUIBASE") != null;
-            boolean hasContexts = changeLogTable.getColumn("CONTEXTS") != null;
-            boolean hasLabels = changeLogTable.getColumn("LABELS") != null;
-            boolean liquibaseColumnNotRightSize = false;
-            if (!(this.getDatabase() instanceof SQLiteDatabase)) {
-                DataType type = changeLogTable.getColumn("LIQUIBASE").getType();
-                if (type.getTypeName().toLowerCase().startsWith("varchar")) {
-                    Integer columnSize = type.getColumnSize();
-                    liquibaseColumnNotRightSize = columnSize != null && columnSize < 20;
-                } else {
-                    liquibaseColumnNotRightSize = false;
-                }
-            }
-            boolean hasOrderExecuted = changeLogTable.getColumn("ORDEREXECUTED") != null;
-            boolean checksumNotRightSize = false;
-            if (!(this.getDatabase() instanceof SQLiteDatabase)) {
-                DataType type = changeLogTable.getColumn("MD5SUM").getType();
-                if (type.getTypeName().toLowerCase().startsWith("varchar")) {
-                    Integer columnSize = type.getColumnSize();
-                    checksumNotRightSize = columnSize != null && columnSize < 35;
-                } else {
-                    liquibaseColumnNotRightSize = false;
-                }
-            }
-            boolean hasExecTypeColumn = changeLogTable.getColumn("EXECTYPE") != null;
->>>>>>> 182e6078
             String charTypeName = getCharTypeName();
 
 //            if (!hasDescription) {
