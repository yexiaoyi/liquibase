package liquibase.changelog;

import liquibase.ContextExpression;
import liquibase.Labels;
import liquibase.change.CheckSum;

import java.util.Date;

/**
 * Encapsulates information about a previously-ran change set.  Used to build rollback statements. 
 */
public class RanChangeSet {
    private final String changeLog;
    private final String id;
    private final String author;
    private final CheckSum lastCheckSum;
    private final Date dateExecuted;
    private String tag;
    private ChangeSet.ExecType execType;
    private String description;
    private String comments;
<<<<<<< HEAD
    private int orderExecuted;

=======
    private ContextExpression contextExpression;
    private Labels labels;
>>>>>>> d21da1bb

    public RanChangeSet(ChangeSet changeSet) {
        this(changeSet, null, null, null);
    }

    public RanChangeSet(ChangeSet changeSet, ChangeSet.ExecType execType, ContextExpression contexts, Labels labels) {
        this(changeSet.getFilePath(),
             changeSet.getId(),
             changeSet.getAuthor(),
             changeSet.generateCheckSum(),
             new Date(),
             null,
             execType,
            changeSet.getDescription(),
            changeSet.getComments(),
                contexts,
                labels);
    }

    public RanChangeSet(String changeLog, String id, String author, CheckSum lastCheckSum, Date dateExecuted, String tag, ChangeSet.ExecType execType, String description, String comments, ContextExpression contextExpression, Labels labels) {
        this.changeLog = changeLog;
        this.id = id;
        this.author = author;
        this.lastCheckSum = lastCheckSum;
        if (dateExecuted == null) {
            this.dateExecuted = null;
        } else {
            this.dateExecuted = new Date(dateExecuted.getTime());
        }
        this.tag = tag;
        this.execType = execType;
        this.description = description;
        this.comments = comments;
        this.contextExpression = contextExpression;
        this.labels = labels;
    }

    public String getChangeLog() {
        return changeLog;
    }

    public String getId() {
        return id;
    }

    public String getAuthor() {
        return author;
    }

    public CheckSum getLastCheckSum() {
        return lastCheckSum;
    }

    public Date getDateExecuted() {
        if (dateExecuted == null) {
            return null;
        }
        return (Date) dateExecuted.clone();
    }

    public String getTag() {
        return tag;
    }

    public void setTag(String tag) {
        this.tag = tag;
    }

    public ChangeSet.ExecType getExecType() {
        return execType;
    }

    public String getDescription() {
        return description;
    }

    public void setDescription(String description) {
        this.description = description;
    }

    public String getComments() {
        return comments;
    }

    public void setComments(String comments) {
        this.comments = comments;
    }

<<<<<<< HEAD
    public int getOrderExecuted() {
		return orderExecuted;
	}

	public void setOrderExecuted(int orderExecuted) {
		this.orderExecuted = orderExecuted;
	}

	@Override
=======
    public ContextExpression getContextExpression() {
        return contextExpression;
    }

    public Labels getLabels() {
        return labels;
    }

    @Override
>>>>>>> d21da1bb
    public boolean equals(Object o) {
        if (this == o) {
            return true;
        }
        if (o == null || getClass() != o.getClass()) {
            return false;
        }

        final RanChangeSet that = (RanChangeSet) o;

        return author.equals(that.author) && changeLog.equals(that.changeLog) && id.equals(that.id);

    }

    @Override
    public int hashCode() {
        int result;
        result = changeLog.hashCode();
        result = 29 * result + id.hashCode();
        result = 29 * result + author.hashCode();
        return result;
    }

    @Override
    public String toString() {
        return getChangeLog() + "::" + getId() + "::" + getAuthor();
    }

    public boolean isSameAs(ChangeSet changeSet) {
        return this.getChangeLog().replace('\\', '/').equalsIgnoreCase(changeSet.getFilePath().replace('\\', '/'))
                && this.getId().equalsIgnoreCase(changeSet.getId())
                && this.getAuthor().equalsIgnoreCase(changeSet.getAuthor());
    }
}<|MERGE_RESOLUTION|>--- conflicted
+++ resolved
@@ -19,13 +19,10 @@
     private ChangeSet.ExecType execType;
     private String description;
     private String comments;
-<<<<<<< HEAD
     private int orderExecuted;
-
-=======
     private ContextExpression contextExpression;
     private Labels labels;
->>>>>>> d21da1bb
+
 
     public RanChangeSet(ChangeSet changeSet) {
         this(changeSet, null, null, null);
@@ -114,7 +111,14 @@
         this.comments = comments;
     }
 
-<<<<<<< HEAD
+    public ContextExpression getContextExpression() {
+        return contextExpression;
+    }
+
+    public Labels getLabels() {
+        return labels;
+    }
+
     public int getOrderExecuted() {
 		return orderExecuted;
 	}
@@ -124,17 +128,6 @@
 	}
 
 	@Override
-=======
-    public ContextExpression getContextExpression() {
-        return contextExpression;
-    }
-
-    public Labels getLabels() {
-        return labels;
-    }
-
-    @Override
->>>>>>> d21da1bb
     public boolean equals(Object o) {
         if (this == o) {
             return true;
