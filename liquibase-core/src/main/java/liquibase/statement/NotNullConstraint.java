--- conflicted
+++ resolved
@@ -2,17 +2,14 @@
 
 public class NotNullConstraint implements ColumnConstraint {
     private String columnName;
-<<<<<<< HEAD
+    /**
+     * Default value is true
+     */
+    private boolean validateNullable = true;
 
     /* Some RDBMS (e.g. Oracle Database) have names for NOT NULL constraints. For Liquibase to make use of this
      * property, the Database-specific class must override supportsNotNullConstraintNames() to true.  */
     private String name;
-=======
-    /**
-     * Default value is true
-     */
-    private boolean validateNullable = true;
->>>>>>> 668c59ae
 
     public NotNullConstraint() {
     }
@@ -21,15 +18,12 @@
         setColumnName(columnName);
     }
 
-<<<<<<< HEAD
-=======
     public NotNullConstraint(String columnName, boolean validateNullable) {
         setColumnName(columnName);
         setValidateNullable(validateNullable);
     }
 
 
->>>>>>> 668c59ae
     public String getColumnName() {
         return columnName;
     }
@@ -39,7 +33,6 @@
         return this;
     }
 
-<<<<<<< HEAD
     public String getName() {
         return name;
     }
@@ -47,13 +40,13 @@
     public NotNullConstraint setName(String name) {
         this.name = name;
         return this;
-=======
+    }
+
     public boolean shouldValidateNullable() {
         return validateNullable;
     }
 
     public void setValidateNullable(boolean validateNullable) {
         this.validateNullable = validateNullable;
->>>>>>> 668c59ae
     }
 }