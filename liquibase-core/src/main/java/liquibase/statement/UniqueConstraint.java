--- conflicted
+++ resolved
@@ -6,15 +6,11 @@
 
 public class UniqueConstraint implements ColumnConstraint {
     private String constraintName;
-<<<<<<< HEAD
-    private List<String> columns = new ArrayList<>();
-=======
     /**
      * Default value is true
      */
     private boolean validateUnique = true;
-    private List<String> columns = new ArrayList<String>();
->>>>>>> 668c59ae
+    private List<String> columns = new ArrayList<>();
 
     public UniqueConstraint() {
 
