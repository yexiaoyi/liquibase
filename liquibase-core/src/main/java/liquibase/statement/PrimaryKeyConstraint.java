package liquibase.statement;

import java.util.ArrayList;
import java.util.Arrays;
import java.util.Collections;
import java.util.List;

public class PrimaryKeyConstraint implements ColumnConstraint {

    private String constraintName;
    private String tablespace;

<<<<<<< HEAD
    private List<String> columns = new ArrayList<>();
=======
  /**
   * Default value is true
   */
  private boolean validatePrimaryKey = true;

	// used for PK's index configuration
	private String tablespace;
    
    private List<String> columns = new ArrayList<String>();
>>>>>>> 668c59ae

    public PrimaryKeyConstraint() {
    }

    public PrimaryKeyConstraint(String constraintName) {
        this.constraintName = constraintName;
    }

  public PrimaryKeyConstraint(String constraintName, boolean validatePrimaryKey) {
    this.constraintName = constraintName;
    setValidatePrimaryKey(validatePrimaryKey);
  }


    public String getConstraintName() {
        return constraintName;
    }

    public String getTablespace() {
        return tablespace;
    }

    public PrimaryKeyConstraint setTablespace(String tablespace) {
        this.tablespace = tablespace;
        return this;
    }

    public List<String> getColumns() {
        return Collections.unmodifiableList(columns);
    }

    public PrimaryKeyConstraint addColumns(String... columns) {
        this.columns.addAll(Arrays.asList(columns));

        return this;
    }

  public boolean shouldValidatePrimaryKey() {
    return validatePrimaryKey;
  }

  public void setValidatePrimaryKey(boolean validatePrimaryKey) {
    this.validatePrimaryKey = validatePrimaryKey;
  }
}<|MERGE_RESOLUTION|>--- conflicted
+++ resolved
@@ -8,11 +8,7 @@
 public class PrimaryKeyConstraint implements ColumnConstraint {
 
     private String constraintName;
-    private String tablespace;
 
-<<<<<<< HEAD
-    private List<String> columns = new ArrayList<>();
-=======
   /**
    * Default value is true
    */
@@ -22,7 +18,6 @@
 	private String tablespace;
     
     private List<String> columns = new ArrayList<String>();
->>>>>>> 668c59ae
 
     public PrimaryKeyConstraint() {
     }
