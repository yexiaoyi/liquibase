--- conflicted
+++ resolved
@@ -249,24 +249,24 @@
         <xsd:attribute name="objectQuotingStrategy" type="objectQuotingStrategy" default="LEGACY" />
     </xsd:attributeGroup>
 
-<<<<<<< HEAD
     <!-- Attributes for changeSet -->
     <xsd:attributeGroup name="changeSetAttributes">
         <xsd:attribute name="id" type="xsd:string" use="required"/>
         <xsd:attribute name="author" type="xsd:string" use="required"/>
         <xsd:attribute name="context" type="xsd:string"/>
-        <xsd:attribute name="labels" type="xsd:string" />
+    <xsd:attribute name="labels" type="xsd:string" />
         <xsd:attribute name="dbms" type="xsd:string"/>
         <xsd:attribute name="runOnChange" type="booleanExp"/>
         <xsd:attribute name="runAlways" type="booleanExp"/>
         <xsd:attribute name="failOnError" type="booleanExp"/>
-        <xsd:attribute name="onValidationFail" type="onChangeSetValidationFail" />
+    <xsd:attribute name="onValidationFail" type="onChangeSetValidationFail" />
         <xsd:attribute name="runInTransaction" type="booleanExp" default="true"/>
         <xsd:attribute name="logicalFilePath" type="xsd:string"/>
-        <xsd:attribute name="objectQuotingStrategy" type="objectQuotingStrategy" />
-        <xsd:attribute name="created" type="xsd:string"/>
+    <xsd:attribute name="objectQuotingStrategy" type="objectQuotingStrategy" />
+    <xsd:attribute name="created" type="xsd:string"/>
         <xsd:attribute name="runOrder" type="xsd:string"/>
-    </xsd:attributeGroup>
+    <xsd:attribute name="ignore" type="booleanExp" />
+	</xsd:attributeGroup>
 
     <!-- Attributes for constraints -->
     <xsd:attributeGroup name="constraintsAttributes">
@@ -274,32 +274,6 @@
         <xsd:attribute name="notNullConstraintName" type="xsd:string"/>
         <xsd:attribute name="primaryKey" type="booleanExp"/>
         <xsd:attribute name="primaryKeyName" type="xsd:string"/>
-=======
-	<!-- Attributes for changeSet -->
-	<xsd:attributeGroup name="changeSetAttributes">
-		<xsd:attribute name="id" type="xsd:string" use="required" />
-		<xsd:attribute name="author" type="xsd:string" use="required" />
-		<xsd:attribute name="context" type="xsd:string" />
-    <xsd:attribute name="labels" type="xsd:string" />
-		<xsd:attribute name="dbms" type="xsd:string" />
-		<xsd:attribute name="runOnChange" type="booleanExp" />
-		<xsd:attribute name="runAlways" type="booleanExp" />
-		<xsd:attribute name="failOnError" type="booleanExp" />
-    <xsd:attribute name="onValidationFail" type="onChangeSetValidationFail" />
-		<xsd:attribute name="runInTransaction" type="booleanExp" default="true" />
-		<xsd:attribute name="logicalFilePath" type="xsd:string" />
-    <xsd:attribute name="objectQuotingStrategy" type="objectQuotingStrategy" />
-    <xsd:attribute name="created" type="xsd:string"/>
-		<xsd:attribute name="runOrder" type="xsd:string"/>
-    <xsd:attribute name="ignore" type="booleanExp" />
-	</xsd:attributeGroup>
-
-	<!-- Attributes for constraints -->
-	<xsd:attributeGroup name="constraintsAttributes">
-		<xsd:attribute name="nullable" type="booleanExp" />
-		<xsd:attribute name="primaryKey" type="booleanExp" />
-		<xsd:attribute name="primaryKeyName" type="xsd:string" />
->>>>>>> fd1c7e1f
         <xsd:attribute name="primaryKeyTablespace" type="xsd:string" />
         <xsd:attribute name="unique" type="booleanExp"/>
         <xsd:attribute name="uniqueConstraintName" type="xsd:string"/>
@@ -417,7 +391,6 @@
 
     <xsd:attributeGroup name="sequenceAttributes">
         <xsd:attribute name="catalogName" type="xsd:string" />
-<<<<<<< HEAD
         <xsd:attribute name="schemaName" type="xsd:string"/>
         <xsd:attribute name="sequenceName" type="xsd:string"
                        use="required"/>
@@ -426,7 +399,7 @@
         <xsd:attribute name="maxValue" type="xsd:string"/>
         <xsd:attribute name="minValue" type="xsd:string"/>
         <xsd:attribute name="ordered" type="booleanExp"/>
-        <xsd:attribute name="cacheSize" type="xsd:nonNegativeInteger" />
+    <xsd:attribute name="cacheSize" type="xsd:string" />
         <xsd:attribute name="cycle" type="booleanExp">
             <xsd:annotation>
                 <xsd:documentation>
@@ -455,45 +428,6 @@
         <xsd:attributeGroup ref="indexName"/>
         <xsd:attribute name="associatedWith" type="xsd:string" use="optional"/>
         <xsd:attribute name="unique" type="booleanExp"/>
-=======
-		<xsd:attribute name="schemaName" type="xsd:string" />
-		<xsd:attribute name="sequenceName" type="xsd:string"
-			use="required" />
-		<xsd:attribute name="startValue" type="xsd:string" />
-		<xsd:attribute name="incrementBy" type="xsd:string" />
-		<xsd:attribute name="maxValue" type="xsd:string" />
-		<xsd:attribute name="minValue" type="xsd:string" />
-		<xsd:attribute name="ordered" type="booleanExp" />
-    <xsd:attribute name="cacheSize" type="xsd:string" />
-		<xsd:attribute name="cycle" type="booleanExp">
-			<xsd:annotation>
-				<xsd:documentation>
-					true for a cycling sequence, false for a non-cycling sequence.
-					Default is false.
-				</xsd:documentation>
-			</xsd:annotation>
-		</xsd:attribute>
-	</xsd:attributeGroup>
-
-	<xsd:attributeGroup name="renameSequenceAttributes">
-		<xsd:attribute name="catalogName" type="xsd:string" />
-		<xsd:attribute name="schemaName" type="xsd:string" />
-		<xsd:attribute name="oldSequenceName" type="xsd:string"
-					   use="required" />
-		<xsd:attribute name="newSequenceName" type="xsd:string"
-					   use="required" />
-	</xsd:attributeGroup>
-
-	<xsd:attributeGroup name="indexName">
-		<xsd:attribute name="indexName" type="xsd:string" use="required" />
-	</xsd:attributeGroup>
-
-	<xsd:attributeGroup name="createIndex">
-		<xsd:attributeGroup ref="tableNameAttribute" />
-		<xsd:attributeGroup ref="indexName" />
-		<xsd:attribute name="associatedWith" type="xsd:string" use="optional" />
-		<xsd:attribute name="unique" type="booleanExp" />
->>>>>>> fd1c7e1f
         <xsd:attribute name="clustered" type="booleanExp" />
         <xsd:attribute name="tablespace" type="xsd:string" />
         <xsd:anyAttribute namespace="##other" processContents="lax"/>
@@ -538,14 +472,9 @@
             <xsd:attribute name="forIndexCatalogName" type="xsd:string" />
             <xsd:attribute name="forIndexSchemaName" type="xsd:string" />
             <xsd:attribute name="forIndexName" type="xsd:string" />
-<<<<<<< HEAD
             <xsd:attribute name="clustered" type="booleanExp"/>
-            <xsd:anyAttribute namespace="##other" processContents="lax"/>
-=======
-			<xsd:attribute name="clustered" type="booleanExp" />
-			<xsd:attribute name="validate" type="booleanExp" />
-			<xsd:anyAttribute namespace="##other" processContents="lax" />
->>>>>>> fd1c7e1f
+            <xsd:attribute name="validate" type="booleanExp" />
+			<xsd:anyAttribute namespace="##other" processContents="lax"/>
         </xsd:complexType>
     </xsd:element>
 
@@ -635,20 +564,12 @@
                 </xsd:element>
             </xsd:sequence>
             <xsd:attributeGroup ref="tableNameAttribute" />
-<<<<<<< HEAD
             <xsd:attribute name="file" type="xsd:string"/>
             <xsd:attribute name="relativeToChangelogFile" type="booleanExp"/>
-            <xsd:attribute name="encoding" type="xsd:string" default="UTF-8"/>
+            <xsd:attribute name="usePreparedStatements" type="booleanExp" />
+			<xsd:attribute name="encoding" type="xsd:string" default="UTF-8"/>
             <xsd:attribute name="separator" type="xsd:string" default=","/>
             <xsd:attribute name="quotchar" type="xsd:string" default="&quot;"/>
-=======
-			<xsd:attribute name="file" type="xsd:string" />
-			<xsd:attribute name="relativeToChangelogFile" type="booleanExp" />
-			<xsd:attribute name="usePreparedStatements" type="booleanExp" />
-			<xsd:attribute name="encoding" type="xsd:string" default="UTF-8"/>
-			<xsd:attribute name="separator" type="xsd:string" default=","/>
-			<xsd:attribute name="quotchar" type="xsd:string" default="&quot;"/>
->>>>>>> fd1c7e1f
             <xsd:attribute name="commentLineStartsWith" type="xsd:string" default="#" />
         </xsd:complexType>
     </xsd:element>
@@ -1122,36 +1043,7 @@
             <xsd:attribute name="dbms" type="xsd:string" />
             <xsd:attribute name="replaceIfExists" type="xsd:boolean" />
         </xsd:complexType>
-<<<<<<< HEAD
-    </xsd:element>
-
-    <xsd:element name="executeCommand">
-        <xsd:complexType>
-            <xsd:sequence>
-                <xsd:element name="arg" minOccurs="0" maxOccurs="unbounded">
-                    <xsd:complexType>
-                        <xsd:attribute name="value" type="xsd:string" use="required"/>
-                    </xsd:complexType>
-                </xsd:element>
-            </xsd:sequence>
-            <xsd:attribute name="executable" type="xsd:string" use="required"/>
-            <xsd:attribute name="os" type="xsd:string"/>
-        </xsd:complexType>
-    </xsd:element>
-
-    <xsd:element name="sqlFile">
-        <xsd:complexType>
-            <xsd:attribute name="path" type="xsd:string" use="required"/>
-            <xsd:attribute name="stripComments" type="booleanExp"/>
-            <xsd:attribute name="splitStatements" type="booleanExp"/>
-            <xsd:attribute name="encoding" type="xsd:string" default="UTF-8"/>
-            <xsd:attribute name="endDelimiter" type="xsd:string"/>
-            <xsd:attribute name="relativeToChangelogFile" type="booleanExp" />
-            <xsd:attribute name="dbms" type="xsd:string" />
-        </xsd:complexType>
-    </xsd:element>
-=======
-	</xsd:element>
+    </xsd:element>
 
 	<xsd:element name="executeCommand">
 		<xsd:complexType>
@@ -1164,23 +1056,22 @@
 			</xsd:sequence>
 			<xsd:attribute name="executable" type="xsd:string" use="required" />
 			<xsd:attribute name="os" type="xsd:string" />
-			<xsd:attribute name="timeout" type="xsd:string" />
+		<xsd:attribute name="timeout" type="xsd:string" />
 		</xsd:complexType>
 	</xsd:element>
 
 	<xsd:element name="sqlFile">
-    <xsd:complexType>
-      <xsd:attribute name="path" type="xsd:string" use="required" />
-      <xsd:attribute name="stripComments" type="booleanExp" />
-      <xsd:attribute name="splitStatements" type="booleanExp" />
-      <xsd:attribute name="encoding" type="xsd:string" default="UTF-8"/>
-      <xsd:attribute name="endDelimiter" type="xsd:string" />
-      <xsd:attribute name="relativeToChangelogFile" type="booleanExp" />
-      <xsd:attribute name="dbms" type="xsd:string" />
-      <xsd:anyAttribute namespace="##other" processContents="lax"/>
+		<xsd:complexType>
+			<xsd:attribute name="path" type="xsd:string" use="required" />
+			<xsd:attribute name="stripComments" type="booleanExp" />
+			<xsd:attribute name="splitStatements" type="booleanExp" />
+			<xsd:attribute name="encoding" type="xsd:string" default="UTF-8"/>
+			<xsd:attribute name="endDelimiter" type="xsd:string" />
+            <xsd:attribute name="relativeToChangelogFile" type="booleanExp" />
+            <xsd:attribute name="dbms" type="xsd:string" />
+		<xsd:anyAttribute namespace="##other" processContents="lax"/>
     </xsd:complexType>
-  </xsd:element>
->>>>>>> fd1c7e1f
+	</xsd:element>
 
     <xsd:element name="tagDatabase">
         <xsd:complexType>
