package liquibase.util;

import org.junit.Test;
import static org.junit.Assert.*;

public class SpringBootFatJarTest {

<<<<<<< HEAD
    @Test
    public void testGetPathForResourceWithTwoBangs() {
        String result = SpringBootFatJar.getPathForResource("some/path!/that/has!/two/bangs");
        assertEquals("that/has/two/bangs", result);
    }

    @Test
    public void testGetPathForResourceWithOneBang() {
        String result = SpringBootFatJar.getPathForResource("some/path!/that/has/one/bang");
        assertEquals("that/has/one/bang", result);
    }
=======
//    @Test
//    public void testGetPathForResourceWithTwoBangs() {
//        String result = SpringBootFatJar.getPathForResource("some/path!/that/has!/two/bangs");
//        assertEquals(result, "that/has/two/bangs");
//    }

//    @Test
//    public void testGetPathForResourceWithOneBang() {
//        String result = SpringBootFatJar.getPathForResource("some/path!/that/has/one/bang");
//        assertEquals("that/has/one/bang", result);
//    }
>>>>>>> 1425cf66

    @Test
    public void testGetPathForResourceWithSimplePath() {
        String result = SpringBootFatJar.getPathForResource("some/simple/path");
        assertEquals("some/simple/path", result);
    }

    @Test
    public void testGetPathForResourceWithSpringBootFatJar() {
        String path = "jar:file:/some/fat.jar!/BOOT-INF/lib/some.jar!/db/changelogs";
        String result = SpringBootFatJar.getPathForResource(path);
        assertEquals("BOOT-INF/lib/some.jar", result);

        path = "jar:file:/some/fat.jar!/BOOT-INF/classes!/db/changelogs";
        result = SpringBootFatJar.getPathForResource(path);
        assertEquals("BOOT-INF/classes/db/changelogs", result);
    }

    @Test
    public void testGetSimplePathForResourceWithFatJarPath() {
        String result = SpringBootFatJar.getSimplePathForResources("/that/has/two/bangs/entryname","some/path!/that/has!/two/bangs");
        assertEquals("two/bangs/entryname", result);
    }

    @Test
    public void testGetSimplePathForResourceWithSimplePath() {
        String result = SpringBootFatJar.getSimplePathForResources("/that/has/one/bang","some/path!/that/has/one/bang");
        assertEquals("/that/has/one/bang", result);
    }

    @Test
    public void testGetSimplePathForResourceWithNestedJarPath() {
        String entryName = "BOOT-INF/lib/some.jar";
        String path = "jar:file:/some/fat.jar!/BOOT-INF/lib/some.jar!/db/changelogs";
        String result = SpringBootFatJar.getSimplePathForResources(entryName, path);
        assertEquals("db/changelogs", result);
    }

}<|MERGE_RESOLUTION|>--- conflicted
+++ resolved
@@ -5,23 +5,10 @@
 
 public class SpringBootFatJarTest {
 
-<<<<<<< HEAD
-    @Test
-    public void testGetPathForResourceWithTwoBangs() {
-        String result = SpringBootFatJar.getPathForResource("some/path!/that/has!/two/bangs");
-        assertEquals("that/has/two/bangs", result);
-    }
-
-    @Test
-    public void testGetPathForResourceWithOneBang() {
-        String result = SpringBootFatJar.getPathForResource("some/path!/that/has/one/bang");
-        assertEquals("that/has/one/bang", result);
-    }
-=======
 //    @Test
 //    public void testGetPathForResourceWithTwoBangs() {
 //        String result = SpringBootFatJar.getPathForResource("some/path!/that/has!/two/bangs");
-//        assertEquals(result, "that/has/two/bangs");
+//        assertEquals("that/has/two/bangs", result);
 //    }
 
 //    @Test
@@ -29,7 +16,6 @@
 //        String result = SpringBootFatJar.getPathForResource("some/path!/that/has/one/bang");
 //        assertEquals("that/has/one/bang", result);
 //    }
->>>>>>> 1425cf66
 
     @Test
     public void testGetPathForResourceWithSimplePath() {
