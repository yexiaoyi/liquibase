package liquibase.sqlgenerator.core;

import liquibase.database.Database;
import liquibase.database.core.*;
import liquibase.exception.ValidationErrors;
import liquibase.sqlgenerator.MockSqlGeneratorChain;
import liquibase.statement.AutoIncrementConstraint;
import liquibase.statement.core.AddColumnStatement;
import org.junit.Test;

import static org.junit.Assert.assertTrue;

public class AddColumnGeneratorDefaultClauseBeforeNotNullTest extends AddColumnGeneratorTest {
    public AddColumnGeneratorDefaultClauseBeforeNotNullTest() throws Exception {
        super(new AddColumnGeneratorDefaultClauseBeforeNotNull());
    }

    @Test
    public void validate_noAutoIncrementWithDerby() {
        ValidationErrors validationErrors = generatorUnderTest.validate(new AddColumnStatement(null, null, "table_name", "column_name", "int", null, new AutoIncrementConstraint("column_name")), new DerbyDatabase(), new MockSqlGeneratorChain());
        assertTrue(validationErrors.getErrorMessages().contains("Cannot add an identity column to derby"));
    }

    @Override
    protected boolean shouldBeImplementation(Database database) {
<<<<<<< HEAD
        return (database instanceof OracleDatabase) || (database instanceof HsqlDatabase) || (database instanceof
            H2Database) || (database instanceof DerbyDatabase) || (database instanceof DB2Database) || (database
            instanceof FirebirdDatabase) || (database instanceof SybaseASADatabase) || (database instanceof
            SybaseDatabase) || (database instanceof InformixDatabase);
=======
        return database instanceof OracleDatabase
                || database instanceof HsqlDatabase
                || database instanceof H2Database
                || database instanceof DerbyDatabase
                || database instanceof AbstractDb2Database
                || database instanceof FirebirdDatabase
                || database instanceof SybaseASADatabase
                || database instanceof SybaseDatabase
                || database instanceof InformixDatabase;
>>>>>>> fd1c7e1f
    }
}<|MERGE_RESOLUTION|>--- conflicted
+++ resolved
@@ -23,21 +23,9 @@
 
     @Override
     protected boolean shouldBeImplementation(Database database) {
-<<<<<<< HEAD
         return (database instanceof OracleDatabase) || (database instanceof HsqlDatabase) || (database instanceof
-            H2Database) || (database instanceof DerbyDatabase) || (database instanceof DB2Database) || (database
+            H2Database) || (database instanceof DerbyDatabase) || (database instanceof AbstractDb2Database) || (database
             instanceof FirebirdDatabase) || (database instanceof SybaseASADatabase) || (database instanceof
             SybaseDatabase) || (database instanceof InformixDatabase);
-=======
-        return database instanceof OracleDatabase
-                || database instanceof HsqlDatabase
-                || database instanceof H2Database
-                || database instanceof DerbyDatabase
-                || database instanceof AbstractDb2Database
-                || database instanceof FirebirdDatabase
-                || database instanceof SybaseASADatabase
-                || database instanceof SybaseDatabase
-                || database instanceof InformixDatabase;
->>>>>>> fd1c7e1f
     }
 }