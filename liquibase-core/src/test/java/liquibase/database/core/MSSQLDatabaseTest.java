package liquibase.database.core;

import java.sql.Connection;
import java.sql.ResultSet;
import java.sql.ResultSetMetaData;
import java.sql.SQLException;
import java.sql.Statement;

import liquibase.database.AbstractJdbcDatabaseTest;
import liquibase.database.Database;
import liquibase.database.jvm.JdbcConnection;
import liquibase.exception.DatabaseException;

import static org.junit.Assert.*;
import org.junit.Test;

/**
 * Tests for {@link MSSQLDatabase}
 */
public class MSSQLDatabaseTest extends AbstractJdbcDatabaseTest {

    public MSSQLDatabaseTest() throws Exception {
        super(new MSSQLDatabase());
    }

    @Override
    protected String getProductNameString() {
        return "Microsoft SQL Server";
    }


    @Override
    @Test
    public void supportsInitiallyDeferrableColumns() {
        assertFalse(getDatabase().supportsInitiallyDeferrableColumns());
    }

    @Override
    @Test
    public void getCurrentDateTimeFunction() {
        assertEquals("GETDATE()", getDatabase().getCurrentDateTimeFunction());
    }

    @Test
    public void getDefaultDriver() {
        Database database = new MSSQLDatabase();

        assertEquals("com.microsoft.sqlserver.jdbc.SQLServerDriver", database.getDefaultDriver("jdbc:sqlserver://localhost;databaseName=liquibase"));

        assertNull(database.getDefaultDriver("jdbc:oracle:thin://localhost;databaseName=liquibase"));
    }

    @Override
    @Test
    public void escapeTableName_noSchema() {
        Database database = new MSSQLDatabase();
        assertEquals("[tableName]", database.escapeTableName(null, null, "tableName"));
    }

    @Override
    @Test
    public void escapeTableName_withSchema() {
        Database database = new MSSQLDatabase();
        assertEquals("[schemaName].[tableName]", database.escapeTableName("catalogName", "schemaName", "tableName"));
    }

    @Test
    public void changeDefaultSchema() throws DatabaseException {
        Database database = new MSSQLDatabase();
        assertNull(database.getDefaultSchemaName());

        database.setDefaultSchemaName("myschema");
        assertEquals("myschema", database.getDefaultSchemaName());
    }
    
<<<<<<< HEAD
    private Database getADatabaseWithCollation( final String collation ) throws DatabaseException, SQLException {
		Database database = getDatabase();
		JdbcConnection connection = createMock(JdbcConnection.class);
		expect(connection.getConnectionUserName()).andReturn("user").anyTimes();
		expect(connection.getURL()).andReturn("URL").anyTimes();
		expect(connection.getAutoCommit()).andReturn(getDatabase().getAutoCommitMode()).anyTimes();
    expect(connection.getCatalog()).andReturn("catalog").anyTimes();

		Connection sqlConnection = createMock(Connection.class);
		Statement statement = createMock(Statement.class);
		ResultSet resultSet = createMock(ResultSet.class);
		ResultSetMetaData metadata = createMock(ResultSetMetaData.class);

		expect(connection.getUnderlyingConnection()).andReturn(sqlConnection).anyTimes();
		expect( sqlConnection.createStatement()).andReturn(statement);
		expect( statement.executeQuery("SELECT CONVERT([sysname], DATABASEPROPERTYEX(N'catalog', 'Collation'))")).andReturn(resultSet);
		expect( resultSet.next() ).andReturn(true);
		expect( resultSet.getMetaData() ).andReturn(metadata);
		expect( metadata.getColumnCount() ).andReturn(1);
		expect( resultSet.getString(1)).andReturn(collation);
		expect( resultSet.next() ).andReturn(false);

		connection.attached(database);
		replay(connection, sqlConnection, statement, resultSet, metadata);
		database.setConnection(connection);
		return database;
    }
    
    @Test
    public void caseSensitiveBinaryCollation() throws Exception {
    	Database database =  getADatabaseWithCollation("Latin1_General_BIN");
    	assertTrue( "Should be case sensitive", database.isCaseSensitive() );
    }

    @Test
    public void caseSensitiveCICollation() throws Exception {
    	Database database = getADatabaseWithCollation("Latin1_General_CI_AI");
    	assertFalse( "Should be case insensitive", database.isCaseSensitive() );
    }
    @Test
    public void caseSensitiveCSCollation() throws Exception {
    	Database database =getADatabaseWithCollation("Latin1_General_CS_AI");    	
    	assertTrue( "Should be case sensitive", database.isCaseSensitive() );
    }

    @Test
    public void testEscapeDataTypeName() {
        Database database = getDatabase();
        assertEquals("[MySchema].[MyUDT]", database.escapeDataTypeName("MySchema.MyUDT"));
        assertEquals("[MySchema].[MyUDT]", database.escapeDataTypeName("MySchema.[MyUDT]"));
        assertEquals("[MySchema].[MyUDT]", database.escapeDataTypeName("[MySchema].MyUDT"));
        assertEquals("[MySchema].[MyUDT]", database.escapeDataTypeName("[MySchema].[MyUDT]"));
    }

    @Test
    public void testUnescapeDataTypeName() {
        Database database = getDatabase();
        assertEquals("MySchema.MyUDT", database.unescapeDataTypeName("MySchema.MyUDT"));
        assertEquals("MySchema.MyUDT", database.unescapeDataTypeName("MySchema.[MyUDT]"));
        assertEquals("MySchema.MyUDT", database.unescapeDataTypeName("[MySchema].MyUDT"));
        assertEquals("MySchema.MyUDT", database.unescapeDataTypeName("[MySchema].[MyUDT]"));
    }

    @Test
    public void testUnescapeDataTypeString() {
        Database database = getDatabase();
        assertEquals("int", database.unescapeDataTypeString("int"));
        assertEquals("int", database.unescapeDataTypeString("[int]"));
        assertEquals("decimal(19, 2)", database.unescapeDataTypeString("decimal(19, 2)"));
        assertEquals("decimal(19, 2)", database.unescapeDataTypeString("[decimal](19, 2)"));
    }
=======
//    private Database getADatabaseWithCollation( final String collation ) throws DatabaseException, SQLException {
//		Database database = getDatabase();
//		JdbcConnection connection = createMock(JdbcConnection.class);
//		expect(connection.getConnectionUserName()).andReturn("user").anyTimes();
//		expect(connection.getURL()).andReturn("URL").anyTimes();
//		expect(connection.getAutoCommit()).andReturn(getDatabase().getAutoCommitMode()).anyTimes();
//
//		Connection sqlConnection = createMock(Connection.class);
//		Statement statement = createMock(Statement.class);
//		ResultSet resultSet = createMock(ResultSet.class);
//		ResultSetMetaData metadata = createMock(ResultSetMetaData.class);
//
//		expect(connection.getUnderlyingConnection()).andReturn(sqlConnection).anyTimes();
//		expect( sqlConnection.createStatement()).andReturn(statement);
//		expect( statement.executeQuery("SELECT CONVERT(varchar(100), SERVERPROPERTY('COLLATION'))")).andReturn(resultSet);
//		expect( resultSet.next() ).andReturn(true);
//		expect( resultSet.getMetaData() ).andReturn(metadata);
//		expect( metadata.getColumnCount() ).andReturn(1);
//		expect( resultSet.getString(1)).andReturn(collation);
//		expect( resultSet.next() ).andReturn(false);
//
//		connection.attached(database);
//		replay(connection, sqlConnection, statement, resultSet, metadata);
//		database.setConnection(connection);
//		return database;
//    }
    
//    @Test
//    public void caseSensitiveBinaryCollation() throws Exception {
//    	Database database =  getADatabaseWithCollation("Latin1_General_BIN");
//    	assertTrue( "Should be case sensitive", database.isCaseSensitive() );
//    }
//
//    @Test
//    public void caseSensitiveCICollation() throws Exception {
//    	Database database = getADatabaseWithCollation("Latin1_General_CI_AI");
//    	assertFalse( "Should be case insensitive", database.isCaseSensitive() );
//    }
//    @Test
//    public void caseSensitiveCSCollation() throws Exception {
//    	Database database =getADatabaseWithCollation("Latin1_General_CS_AI");
//    	assertTrue( "Should be case sensitive", database.isCaseSensitive() );
//    }
>>>>>>> 83bbe2b3
}<|MERGE_RESOLUTION|>--- conflicted
+++ resolved
@@ -73,7 +73,6 @@
         assertEquals("myschema", database.getDefaultSchemaName());
     }
     
-<<<<<<< HEAD
     private Database getADatabaseWithCollation( final String collation ) throws DatabaseException, SQLException {
 		Database database = getDatabase();
 		JdbcConnection connection = createMock(JdbcConnection.class);
@@ -145,49 +144,4 @@
         assertEquals("decimal(19, 2)", database.unescapeDataTypeString("decimal(19, 2)"));
         assertEquals("decimal(19, 2)", database.unescapeDataTypeString("[decimal](19, 2)"));
     }
-=======
-//    private Database getADatabaseWithCollation( final String collation ) throws DatabaseException, SQLException {
-//		Database database = getDatabase();
-//		JdbcConnection connection = createMock(JdbcConnection.class);
-//		expect(connection.getConnectionUserName()).andReturn("user").anyTimes();
-//		expect(connection.getURL()).andReturn("URL").anyTimes();
-//		expect(connection.getAutoCommit()).andReturn(getDatabase().getAutoCommitMode()).anyTimes();
-//
-//		Connection sqlConnection = createMock(Connection.class);
-//		Statement statement = createMock(Statement.class);
-//		ResultSet resultSet = createMock(ResultSet.class);
-//		ResultSetMetaData metadata = createMock(ResultSetMetaData.class);
-//
-//		expect(connection.getUnderlyingConnection()).andReturn(sqlConnection).anyTimes();
-//		expect( sqlConnection.createStatement()).andReturn(statement);
-//		expect( statement.executeQuery("SELECT CONVERT(varchar(100), SERVERPROPERTY('COLLATION'))")).andReturn(resultSet);
-//		expect( resultSet.next() ).andReturn(true);
-//		expect( resultSet.getMetaData() ).andReturn(metadata);
-//		expect( metadata.getColumnCount() ).andReturn(1);
-//		expect( resultSet.getString(1)).andReturn(collation);
-//		expect( resultSet.next() ).andReturn(false);
-//
-//		connection.attached(database);
-//		replay(connection, sqlConnection, statement, resultSet, metadata);
-//		database.setConnection(connection);
-//		return database;
-//    }
-    
-//    @Test
-//    public void caseSensitiveBinaryCollation() throws Exception {
-//    	Database database =  getADatabaseWithCollation("Latin1_General_BIN");
-//    	assertTrue( "Should be case sensitive", database.isCaseSensitive() );
-//    }
-//
-//    @Test
-//    public void caseSensitiveCICollation() throws Exception {
-//    	Database database = getADatabaseWithCollation("Latin1_General_CI_AI");
-//    	assertFalse( "Should be case insensitive", database.isCaseSensitive() );
-//    }
-//    @Test
-//    public void caseSensitiveCSCollation() throws Exception {
-//    	Database database =getADatabaseWithCollation("Latin1_General_CS_AI");
-//    	assertTrue( "Should be case sensitive", database.isCaseSensitive() );
-//    }
->>>>>>> 83bbe2b3
 }