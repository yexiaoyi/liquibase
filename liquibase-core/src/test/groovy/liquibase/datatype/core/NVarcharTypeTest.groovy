package liquibase.datatype.core

import spock.lang.Specification

class NVarcharTypeTest extends Specification {

<<<<<<< HEAD
//    @Unroll
//    def "toDatabaseType"() {
//        when:
//        def type = new NVarcharType()
//        for (param in params) {
//            type.addParameter(param)
//        }
//
//        then:
//        type.toDatabaseDataType(database).toString() == expected
//
//        where:
//        params       | database               | expected
//        [13]         | new DerbyDatabase()    | "VARCHAR(13)"
//        [13]         | new HsqlDatabase()     | "VARCHAR(13)"
//        [13]         | new PostgresDatabase() | "VARCHAR(13)"
//        [13]         | new OracleDatabase()   | "NVARCHAR2(13)"
//        [13]         | new MSSQLDatabase()    | "NVARCHAR(13)"
//        [2147483647] | new MSSQLDatabase()    | "NVARCHAR(MAX)"
//        [13]         | new MySQLDatabase()    | "NVARCHAR(13)"
//    }
=======
    @Unroll
    def "toDatabaseType"() {
        when:
        def type = new NVarcharType()
        for (param in params) {
            type.addParameter(param)
        }

        then:
        type.toDatabaseDataType(database).toString() == expected

        where:
        params       | database               | expected
        [13]         | new DerbyDatabase()    | "VARCHAR(13)"
        [13]         | new HsqlDatabase()     | "VARCHAR(13)"
        [13]         | new PostgresDatabase() | "VARCHAR(13)"
        [13]         | new OracleDatabase()   | "NVARCHAR2(13)"
        []           | new MSSQLDatabase()    | "[nvarchar](1)"
        [13]         | new MSSQLDatabase()    | "[nvarchar](13)"
        [2147483647] | new MSSQLDatabase()    | "[nvarchar](MAX)"
        [13]         | new MySQLDatabase()    | "NVARCHAR(13)"
    }
>>>>>>> b25a47a0

}<|MERGE_RESOLUTION|>--- conflicted
+++ resolved
@@ -4,7 +4,6 @@
 
 class NVarcharTypeTest extends Specification {
 
-<<<<<<< HEAD
 //    @Unroll
 //    def "toDatabaseType"() {
 //        when:
@@ -22,33 +21,10 @@
 //        [13]         | new HsqlDatabase()     | "VARCHAR(13)"
 //        [13]         | new PostgresDatabase() | "VARCHAR(13)"
 //        [13]         | new OracleDatabase()   | "NVARCHAR2(13)"
-//        [13]         | new MSSQLDatabase()    | "NVARCHAR(13)"
-//        [2147483647] | new MSSQLDatabase()    | "NVARCHAR(MAX)"
+//        []           | new MSSQLDatabase()    | "[nvarchar](1)"
+//        [13]         | new MSSQLDatabase()    | "[nvarchar](13)"
+//        [2147483647] | new MSSQLDatabase()    | "[nvarchar](MAX)"
 //        [13]         | new MySQLDatabase()    | "NVARCHAR(13)"
 //    }
-=======
-    @Unroll
-    def "toDatabaseType"() {
-        when:
-        def type = new NVarcharType()
-        for (param in params) {
-            type.addParameter(param)
-        }
-
-        then:
-        type.toDatabaseDataType(database).toString() == expected
-
-        where:
-        params       | database               | expected
-        [13]         | new DerbyDatabase()    | "VARCHAR(13)"
-        [13]         | new HsqlDatabase()     | "VARCHAR(13)"
-        [13]         | new PostgresDatabase() | "VARCHAR(13)"
-        [13]         | new OracleDatabase()   | "NVARCHAR2(13)"
-        []           | new MSSQLDatabase()    | "[nvarchar](1)"
-        [13]         | new MSSQLDatabase()    | "[nvarchar](13)"
-        [2147483647] | new MSSQLDatabase()    | "[nvarchar](MAX)"
-        [13]         | new MySQLDatabase()    | "NVARCHAR(13)"
-    }
->>>>>>> b25a47a0
 
 }