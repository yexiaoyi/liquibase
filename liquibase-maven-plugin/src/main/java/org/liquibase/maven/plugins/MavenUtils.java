--- conflicted
+++ resolved
@@ -108,7 +108,6 @@
               String allMessages = String.join("\n", result.messages);
               log.warn(allMessages);
           }
-<<<<<<< HEAD
           String licenseInfo = licenseService.getLicenseInfo();
           log.info(licenseInfo);
 
@@ -119,10 +118,7 @@
             licenseService.disable();
           }
       }
-=======
-      }
-    log.info(licenseService.getLicenseInfo());
->>>>>>> 1c816c2a
+      log.info(licenseService.getLicenseInfo());
   }
 
   /**
