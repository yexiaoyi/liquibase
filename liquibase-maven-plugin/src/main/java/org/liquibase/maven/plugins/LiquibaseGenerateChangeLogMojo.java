package org.liquibase.maven.plugins;

import liquibase.Liquibase;
import liquibase.configuration.GlobalConfiguration;
import liquibase.configuration.LiquibaseConfiguration;
import liquibase.database.Database;
import liquibase.diff.output.DiffOutputControl;
import liquibase.diff.output.StandardObjectChangeFilter;
import liquibase.exception.LiquibaseException;
import liquibase.exception.UnexpectedLiquibaseException;
import liquibase.integration.commandline.CommandLineUtils;
import liquibase.util.StringUtil;
import org.apache.maven.plugin.MojoExecutionException;
import org.apache.maven.plugin.MojoFailureException;

import javax.xml.parsers.ParserConfigurationException;
import java.io.IOException;

/**
 * <p>Generates a changelog based on the current database schema. Typically used when
 * beginning to use Liquibase on an existing project and database schema.</p>
 *
 * @author Marcello Teodori
 * @goal generateChangeLog
 * @since 2.0.6
 */
public class LiquibaseGenerateChangeLogMojo extends
        AbstractLiquibaseMojo {

    /**
     * List of diff types to include in Change Log expressed as a comma separated list from: tables, views, columns, indexes, foreignkeys, primarykeys, uniqueconstraints, data.
     * If this is null then the default types will be: tables, views, columns, indexes, foreignkeys, primarykeys, uniqueconstraints
     *
     * @parameter property="liquibase.diffTypes"
     */
    protected String diffTypes;

    /**
     * Directory where insert statement csv files will be kept.
     *
     * @parameter property="liquibase.dataDir"
     */
    protected String dataDir;

    /**
     * The author to be specified for Change Sets in the generated Change Log.
     *
     * @parameter property="liquibase.changeSetAuthor"
     */
    protected String changeSetAuthor;

    /**
     * are required. If no context is specified then ALL contexts will be executed.
     * @parameter property="liquibase.contexts" default-value=""
     */
    protected String contexts;

    /**
     * The execution context to be used for Change Sets in the generated Change Log, which can be "," separated if multiple contexts.
     *
     * @parameter property="liquibase.changeSetContext"
     */
    protected String changeSetContext;

    /**
     * The target change log file to output to. If this is null then the output will be to the screen.
     *
     * @parameter property="liquibase.outputChangeLogFile"
     */
    protected String outputChangeLogFile;


    /**
     * Objects to be excluded from the changelog. Example filters: "table_name", "table:main_.*", "column:*._lock, table:primary.*".
     *
     * @parameter property="liquibase.diffExcludeObjects"
     */
    protected String diffExcludeObjects;

    /**
     * Objects to be included in the changelog. Example filters: "table_name", "table:main_.*", "column:*._lock, table:primary.*".
     *
     * @parameter property="liquibase.diffIncludeObjects"
     */
    protected String diffIncludeObjects;


    @Override
	protected void performLiquibaseTask(Liquibase liquibase)
			throws LiquibaseException {

        ClassLoader cl = null;
        try {
            cl = getClassLoaderIncludingProjectClasspath();
            Thread.currentThread().setContextClassLoader(cl);
        }
        catch (MojoExecutionException e) {
            throw new LiquibaseException("Could not create the class loader, " + e, e);
        }

        Database database = liquibase.getDatabase();

        getLog().info("Generating Change Log from database " + database.toString());
        try {
            DiffOutputControl diffOutputControl = new DiffOutputControl(outputDefaultCatalog, outputDefaultSchema, true, null);
            if ((diffExcludeObjects != null) && (diffIncludeObjects != null)) {
                throw new UnexpectedLiquibaseException("Cannot specify both excludeObjects and includeObjects");
            }
            if (diffExcludeObjects != null) {
                diffOutputControl.setObjectChangeFilter(new StandardObjectChangeFilter(StandardObjectChangeFilter.FilterType.EXCLUDE, diffExcludeObjects));
            }
            if (diffIncludeObjects != null) {
                diffOutputControl.setObjectChangeFilter(new StandardObjectChangeFilter(StandardObjectChangeFilter.FilterType.INCLUDE, diffIncludeObjects));
            }

<<<<<<< HEAD
            CommandLineUtils.doGenerateChangeLog(outputChangeLogFile, database, defaultCatalogName, defaultSchemaName, StringUtil.trimToNull(diffTypes),
                    StringUtil.trimToNull(changeSetAuthor), StringUtil.trimToNull(changeSetContext), StringUtil.trimToNull(dataDir), diffOutputControl);
=======
            //
            // Set the global configuration option based on presence of the dataOutputDirectory
            //
            boolean b = dataDir != null;
            LiquibaseConfiguration.getInstance().getConfiguration(GlobalConfiguration.class).setShouldSnapshotData(b);

            CommandLineUtils.doGenerateChangeLog(outputChangeLogFile, database, defaultCatalogName, defaultSchemaName, StringUtils.trimToNull(diffTypes),
                    StringUtils.trimToNull(changeSetAuthor), StringUtils.trimToNull(changeSetContext), StringUtils.trimToNull(dataDir), diffOutputControl);
>>>>>>> 029f797d
            getLog().info("Output written to Change Log file, " + outputChangeLogFile);
        }
        catch (IOException | ParserConfigurationException e) {
            throw new LiquibaseException(e);
        }
    }

    /**
     * Performs some validation after the properties file has been loaded checking that all
     * properties required have been specified.
     *
     * @throws MojoFailureException If any property that is required has not been
     *                              specified.
     */
    @Override
    protected void checkRequiredParametersAreSpecified() throws MojoFailureException {
        super.checkRequiredParametersAreSpecified();
        if (outputChangeLogFile == null) {
            throw new MojoFailureException("The output changeLogFile must be specified.");
        }
    }

    @Override
	protected void printSettings(String indent) {
		super.printSettings(indent);
        getLog().info(indent + "defaultSchemaName: " + defaultSchemaName);
        getLog().info(indent + "diffTypes: " + diffTypes);
        getLog().info(indent + "dataDir: " + dataDir);
	}

}<|MERGE_RESOLUTION|>--- conflicted
+++ resolved
@@ -113,19 +113,14 @@
                 diffOutputControl.setObjectChangeFilter(new StandardObjectChangeFilter(StandardObjectChangeFilter.FilterType.INCLUDE, diffIncludeObjects));
             }
 
-<<<<<<< HEAD
-            CommandLineUtils.doGenerateChangeLog(outputChangeLogFile, database, defaultCatalogName, defaultSchemaName, StringUtil.trimToNull(diffTypes),
-                    StringUtil.trimToNull(changeSetAuthor), StringUtil.trimToNull(changeSetContext), StringUtil.trimToNull(dataDir), diffOutputControl);
-=======
             //
             // Set the global configuration option based on presence of the dataOutputDirectory
             //
             boolean b = dataDir != null;
             LiquibaseConfiguration.getInstance().getConfiguration(GlobalConfiguration.class).setShouldSnapshotData(b);
 
-            CommandLineUtils.doGenerateChangeLog(outputChangeLogFile, database, defaultCatalogName, defaultSchemaName, StringUtils.trimToNull(diffTypes),
-                    StringUtils.trimToNull(changeSetAuthor), StringUtils.trimToNull(changeSetContext), StringUtils.trimToNull(dataDir), diffOutputControl);
->>>>>>> 029f797d
+            CommandLineUtils.doGenerateChangeLog(outputChangeLogFile, database, defaultCatalogName, defaultSchemaName, StringUtil.trimToNull(diffTypes),
+                    StringUtil.trimToNull(changeSetAuthor), StringUtil.trimToNull(changeSetContext), StringUtil.trimToNull(dataDir), diffOutputControl);
             getLog().info("Output written to Change Log file, " + outputChangeLogFile);
         }
         catch (IOException | ParserConfigurationException e) {
