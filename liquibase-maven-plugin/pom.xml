--- conflicted
+++ resolved
@@ -1,4 +1,3 @@
-<<<<<<< HEAD
 <?xml version="1.0" encoding="UTF-8"?>
 <project xmlns="http://maven.apache.org/POM/4.0.0" xmlns:xsi="http://www.w3.org/2001/XMLSchema-instance" xsi:schemaLocation="http://maven.apache.org/POM/4.0.0 http://maven.apache.org/xsd/maven-4.0.0.xsd">
     <modelVersion>4.0.0</modelVersion>
@@ -12,7 +11,7 @@
     <parent>
         <artifactId>liquibase-parent</artifactId>
         <groupId>com.datical</groupId>
-        <version>3.0.3.1-SNAPSHOT</version>
+        <version>3.0.4.1-SNAPSHOT</version>
     </parent>
 
     <dependencies>
@@ -104,113 +103,4 @@
         </profile>
     </profiles>
 
-</project>
-=======
-<?xml version="1.0" encoding="UTF-8"?>
-<project xmlns="http://maven.apache.org/POM/4.0.0" xmlns:xsi="http://www.w3.org/2001/XMLSchema-instance" xsi:schemaLocation="http://maven.apache.org/POM/4.0.0 http://maven.apache.org/xsd/maven-4.0.0.xsd">
-    <modelVersion>4.0.0</modelVersion>
-
-    <artifactId>liquibase-maven-plugin</artifactId>
-    <packaging>maven-plugin</packaging>
-
-    <name>Liquibase Maven Plugin</name>
-    <description>A Maven plugin wraps up some of the functionality of Liquibase</description>
-
-    <parent>
-        <artifactId>liquibase-parent</artifactId>
-        <groupId>org.liquibase</groupId>
-        <version>3.0.5-SNAPSHOT</version>
-    </parent>
-
-    <dependencies>
-        <dependency>
-            <groupId>org.apache.maven</groupId>
-            <artifactId>maven-plugin-api</artifactId>
-        </dependency>
-
-        <dependency>
-            <groupId>org.apache.maven</groupId>
-            <artifactId>maven-project</artifactId>
-        </dependency>
-
-        <dependency>
-            <groupId>org.liquibase</groupId>
-            <artifactId>liquibase-core</artifactId>
-            <version>${project.version}</version>
-        </dependency>
-
-        <dependency>
-            <groupId>org.apache.maven.shared</groupId>
-            <artifactId>maven-plugin-testing-harness</artifactId>
-        </dependency>
-    </dependencies>
-
-    <build>
-        <plugins>
-            <plugin>
-                <artifactId>maven-deploy-plugin</artifactId>
-                <configuration>
-                    <skip>false</skip>
-                </configuration>
-            </plugin>
-
-	<plugin>
-		<groupId>org.apache.maven.plugins</groupId>
-		<artifactId>maven-plugin-plugin</artifactId>
-		<version>2.6</version>
-		<executions>
-			<execution>
-				<id>generated-helpmojo</id>
-				<goals>
-					<goal>helpmojo</goal>
-				</goals>
-			</execution>
-		</executions>
-	</plugin>
-
-        </plugins>
-
-    </build>
-
-	<reporting>
-		<plugins>
-			<plugin>
-				<groupId>org.apache.maven.plugins</groupId>
-				<artifactId>maven-plugin-plugin</artifactId>
-				<version>2.6</version>
-			</plugin>
-		</plugins>
-	</reporting>
-    
-    <profiles>
-        <profile>
-            <id>release-sign-artifacts</id>
-            <activation>
-                <property>
-                    <name>performRelease</name>
-                    <value>true</value>
-                </property>
-            </activation>
-            <build>
-                <plugins>
-                    <plugin>
-                        <groupId>org.apache.maven.plugins</groupId>
-                        <artifactId>maven-gpg-plugin</artifactId>
-                        <executions>
-                            <execution>
-                                <id>sign-artifacts</id>
-                                <phase>verify</phase>
-                                <goals>
-                                    <goal>sign</goal>
-                                </goals>
-                            </execution>
-                        </executions>
-                    </plugin>
-                </plugins>
-            </build>
-        </profile>
-    </profiles>
-
-</project>
-        
->>>>>>> b91b4129
+</project>